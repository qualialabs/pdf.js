/* -*- Mode: Java; tab-width: 2; indent-tabs-mode: nil; c-basic-offset: 2 -*- */
/* vim: set shiftwidth=2 tabstop=2 autoindent cindent expandtab: */

'use strict';

var kDefaultURL = 'compressed.tracemonkey-pldi-09.pdf';
var kDefaultScale = 'auto';
var kDefaultScaleDelta = 1.1;
var kUnknownScale = 0;
var kCacheSize = 20;
var kCssUnits = 96.0 / 72.0;
var kScrollbarPadding = 40;
var kMinScale = 0.25;
var kMaxScale = 4.0;
var kImageDirectory = './images/';
var kSettingsMemory = 20;

var Cache = function cacheCache(size) {
  var data = [];
  this.push = function cachePush(view) {
    var i = data.indexOf(view);
    if (i >= 0)
      data.splice(i);
    data.push(view);
    if (data.length > size)
      data.shift().update();
  };
};

var RenderingQueue = (function RenderingQueueClosure() {
  function RenderingQueue() {
    this.items = [];
  }

  RenderingQueue.prototype = {
    enqueueDraw: function RenderingQueueEnqueueDraw(item) {
      if (!item.drawingRequired())
        return; // as no redraw required, no need for queueing.

      if ('rendering' in item)
        return; // is already in the queue

      item.rendering = true;
      this.items.push(item);
      if (this.items.length > 1)
        return; // not first item

      item.draw(this.continueExecution.bind(this));
    },
    continueExecution: function RenderingQueueContinueExecution() {
      var item = this.items.shift();
      delete item.rendering;

      if (this.items.length == 0)
        return; // queue is empty

      item = this.items[0];
      item.draw(this.continueExecution.bind(this));
    }
  };

  return RenderingQueue;
})();

var FirefoxCom = (function FirefoxComClosure() {
  return {
    /**
     * Creates an event that hopefully the extension is listening for and will
     * synchronously respond to.
     * @param {String} action The action to trigger.
     * @param {String} data Optional data to send.
     * @return {*} The response.
     */
    request: function(action, data) {
      var request = document.createTextNode('');
      request.setUserData('action', action, null);
      request.setUserData('data', data, null);
      document.documentElement.appendChild(request);

      var sender = document.createEvent('Events');
      sender.initEvent('pdf.js.message', true, false);
      request.dispatchEvent(sender);
      var response = request.getUserData('response');
      document.documentElement.removeChild(request);
      return response;
    }
  };
})();

// Settings Manager - This is a utility for saving settings
// First we see if localStorage is available
// If not, we use FUEL in FF
var Settings = (function SettingsClosure() {
  var isLocalStorageEnabled = (function localStorageEnabledTest() {
    // Feature test as per http://diveintohtml5.info/storage.html
    // The additional localStorage call is to get around a FF quirk, see
    // bug #495747 in bugzilla
    try {
      return 'localStorage' in window && window['localStorage'] !== null &&
          localStorage;
    } catch (e) {
      return false;
    }
  })();

  var isFirefoxExtension = PDFJS.isFirefoxExtension;

  function Settings(fingerprint) {
    var database = null;
    var index;
    if (isFirefoxExtension)
      database = FirefoxCom.request('getDatabase', null);
    else if (isLocalStorageEnabled)
      database = localStorage.getItem('database') || '{}';
    else
      return false;

    database = JSON.parse(database);
    if (!('files' in database))
      database.files = [];
    if (database.files.length >= kSettingsMemory)
      database.files.shift();
    for (var i = 0, length = database.files.length; i < length; i++) {
      var branch = database.files[i];
      if (branch.fingerprint == fingerprint) {
        index = i;
        break;
      }
    }
    if (typeof index != 'number')
      index = database.files.push({fingerprint: fingerprint}) - 1;
    this.file = database.files[index];
    this.database = database;
    if (isLocalStorageEnabled)
      localStorage.setItem('database', JSON.stringify(database));
  }

  Settings.prototype = {
    set: function settingsSet(name, val) {
<<<<<<< HEAD
      if (inPrivateBrowsing || !('file' in this))
        return false;

=======
>>>>>>> ff01faa8
      var file = this.file;
      file[name] = val;
      var database = JSON.stringify(this.database);
      if (isFirefoxExtension)
        FirefoxCom.request('setDatabase', database);
      else if (isLocalStorageEnabled)
        localStorage.setItem('database', database);
    },

    get: function settingsGet(name, defaultValue) {
<<<<<<< HEAD
      if (inPrivateBrowsing || !('file' in this))
        return defaultValue;

=======
>>>>>>> ff01faa8
      return this.file[name] || defaultValue;
    }
  };

  return Settings;
})();

var cache = new Cache(kCacheSize);
var renderingQueue = new RenderingQueue();
var currentPageNumber = 1;

var PDFView = {
  pages: [],
  thumbnails: [],
  currentScale: kUnknownScale,
  currentScaleValue: null,
  initialBookmark: document.location.hash.substring(1),

  setScale: function pdfViewSetScale(val, resetAutoSettings) {
    if (val == this.currentScale)
      return;

    var pages = this.pages;
    for (var i = 0; i < pages.length; i++)
      pages[i].update(val * kCssUnits);

    if (this.currentScale != val)
      this.pages[this.page - 1].scrollIntoView();
    this.currentScale = val;

    var event = document.createEvent('UIEvents');
    event.initUIEvent('scalechange', false, false, window, 0);
    event.scale = val;
    event.resetAutoSettings = resetAutoSettings;
    window.dispatchEvent(event);
  },

  parseScale: function pdfViewParseScale(value, resetAutoSettings) {
    if ('custom' == value)
      return;

    var scale = parseFloat(value);
    this.currentScaleValue = value;
    if (scale) {
      this.setScale(scale, true);
      return;
    }

    var currentPage = this.pages[this.page - 1];
    var pageWidthScale = (window.innerWidth - kScrollbarPadding) /
                          currentPage.width / kCssUnits;
    var pageHeightScale = (window.innerHeight - kScrollbarPadding) /
                           currentPage.height / kCssUnits;
    if ('page-width' == value)
      this.setScale(pageWidthScale, resetAutoSettings);
    if ('page-height' == value)
      this.setScale(pageHeightScale, resetAutoSettings);
    if ('page-fit' == value) {
      this.setScale(
        Math.min(pageWidthScale, pageHeightScale), resetAutoSettings);
    }
    if ('auto' == value)
      this.setScale(Math.min(1.0, pageWidthScale), resetAutoSettings);

    selectScaleOption(value);
  },

  zoomIn: function pdfViewZoomIn() {
    var newScale = Math.min(kMaxScale, this.currentScale * kDefaultScaleDelta);
    this.parseScale(newScale, true);
  },

  zoomOut: function pdfViewZoomOut() {
    var newScale = Math.max(kMinScale, this.currentScale / kDefaultScaleDelta);
    this.parseScale(newScale, true);
  },

  set page(val) {
    var pages = this.pages;
    var input = document.getElementById('pageNumber');
    if (!(0 < val && val <= pages.length)) {
      var event = document.createEvent('UIEvents');
      event.initUIEvent('pagechange', false, false, window, 0);
      event.pageNumber = this.page;
      window.dispatchEvent(event);
      return;
    }

    currentPageNumber = val;
    var event = document.createEvent('UIEvents');
    event.initUIEvent('pagechange', false, false, window, 0);
    event.pageNumber = val;
    window.dispatchEvent(event);

    // checking if the this.page was called from the updateViewarea function:
    // avoiding the creation of two "set page" method (internal and public)
    if (updateViewarea.inProgress)
      return;

    // Avoid scrolling the first page during loading
    if (this.loading && val == 1)
      return;

    pages[val - 1].scrollIntoView();
  },

  get page() {
    return currentPageNumber;
  },

  open: function pdfViewOpen(url, scale) {
    document.title = this.url = url;

    var self = this;
    PDFJS.getPdf(
      {
        url: url,
        progress: function getPdfProgress(evt) {
          if (evt.lengthComputable)
            self.progress(evt.loaded / evt.total);
        },
        error: function getPdfError(e) {
          var loadingIndicator = document.getElementById('loading');
          loadingIndicator.textContent = 'Error';
          var moreInfo = {
            message: 'Unexpected server response of ' + e.target.status + '.'
          };
          self.error('An error occurred while loading the PDF.', moreInfo);
        }
      },
      function getPdfLoad(data) {
        self.loading = true;
        self.load(data, scale);
        self.loading = false;
      });
  },

  download: function pdfViewDownload() {
    var url = this.url.split('#')[0];
    if (PDFJS.isFirefoxExtension) {
      FirefoxCom.request('download', url);
    } else {
      url += '#pdfjs.action=download', '_parent';
      window.open(url, '_parent');
    }
  },

  navigateTo: function pdfViewNavigateTo(dest) {
    if (typeof dest === 'string')
      dest = this.destinations[dest];
    if (!(dest instanceof Array))
      return; // invalid destination
    // dest array looks like that: <page-ref> </XYZ|FitXXX> <args..>
    var destRef = dest[0];
    var pageNumber = destRef instanceof Object ?
      this.pagesRefMap[destRef.num + ' ' + destRef.gen + ' R'] : (destRef + 1);
    if (pageNumber) {
      this.page = pageNumber;
      var currentPage = this.pages[pageNumber - 1];
      currentPage.scrollIntoView(dest);
    }
  },

  getDestinationHash: function pdfViewGetDestinationHash(dest) {
    if (typeof dest === 'string')
      return PDFView.getAnchorUrl('#' + escape(dest));
    if (dest instanceof Array) {
      var destRef = dest[0]; // see navigateTo method for dest format
      var pageNumber = destRef instanceof Object ?
        this.pagesRefMap[destRef.num + ' ' + destRef.gen + ' R'] :
        (destRef + 1);
      if (pageNumber) {
        var pdfOpenParams = PDFView.getAnchorUrl('#page=' + pageNumber);
        var destKind = dest[1];
        if ('name' in destKind && destKind.name == 'XYZ') {
          var scale = (dest[4] || this.currentScale);
          pdfOpenParams += '&zoom=' + (scale * 100);
          if (dest[2] || dest[3]) {
            pdfOpenParams += ',' + (dest[2] || 0) + ',' + (dest[3] || 0);
          }
        }
        return pdfOpenParams;
      }
    }
    return '';
  },

  /**
   * For the firefox extension we prefix the full url on anchor links so they
   * don't come up as resource:// urls and so open in new tab/window works.
   * @param {String} anchor The anchor hash include the #.
   */
  getAnchorUrl: function getAnchorUrl(anchor) {
    if (PDFJS.isFirefoxExtension)
      return this.url.split('#')[0] + anchor;
    return anchor;
  },

  /**
   * Show the error box.
   * @param {String} message A message that is human readable.
   * @param {Object} moreInfo (optional) Further information about the error
   *                            that is more technical.  Should have a 'message'
   *                            and optionally a 'stack' property.
   */
  error: function pdfViewError(message, moreInfo) {
    var errorWrapper = document.getElementById('errorWrapper');
    errorWrapper.removeAttribute('hidden');

    var errorMessage = document.getElementById('errorMessage');
    errorMessage.textContent = message;

    var closeButton = document.getElementById('errorClose');
    closeButton.onclick = function() {
      errorWrapper.setAttribute('hidden', 'true');
    };

    var errorMoreInfo = document.getElementById('errorMoreInfo');
    var moreInfoButton = document.getElementById('errorShowMore');
    var lessInfoButton = document.getElementById('errorShowLess');
    moreInfoButton.onclick = function() {
      errorMoreInfo.removeAttribute('hidden');
      moreInfoButton.setAttribute('hidden', 'true');
      lessInfoButton.removeAttribute('hidden');
    };
    lessInfoButton.onclick = function() {
      errorMoreInfo.setAttribute('hidden', 'true');
      moreInfoButton.removeAttribute('hidden');
      lessInfoButton.setAttribute('hidden', 'true');
    };
    moreInfoButton.removeAttribute('hidden');
    lessInfoButton.setAttribute('hidden', 'true');
    errorMoreInfo.value = 'PDF.JS Build: ' + PDFJS.build + '\n';

    if (moreInfo) {
      errorMoreInfo.value += 'Message: ' + moreInfo.message;
      if (moreInfo.stack)
        errorMoreInfo.value += '\n' + 'Stack: ' + moreInfo.stack;
    }
    errorMoreInfo.rows = errorMoreInfo.value.split('\n').length - 1;
  },

  progress: function pdfViewProgress(level) {
    var percent = Math.round(level * 100);
    var loadingIndicator = document.getElementById('loading');
    loadingIndicator.textContent = 'Loading... ' + percent + '%';
  },

  load: function pdfViewLoad(data, scale) {
    function bindOnAfterDraw(pageView, thumbnailView) {
      // when page is painted, using the image as thumbnail base
      pageView.onAfterDraw = function pdfViewLoadOnAfterDraw() {
        thumbnailView.setImage(pageView.canvas);
        preDraw();
      };
    }

    var errorWrapper = document.getElementById('errorWrapper');
    errorWrapper.setAttribute('hidden', 'true');

    var loadingIndicator = document.getElementById('loading');
    loadingIndicator.setAttribute('hidden', 'true');

    var sidebar = document.getElementById('sidebarView');
    sidebar.parentNode.scrollTop = 0;

    while (sidebar.hasChildNodes())
      sidebar.removeChild(sidebar.lastChild);

    if ('_loadingInterval' in sidebar)
      clearInterval(sidebar._loadingInterval);

    var container = document.getElementById('viewer');
    while (container.hasChildNodes())
      container.removeChild(container.lastChild);

    var pdf;
    try {
      pdf = new PDFJS.PDFDoc(data);
    } catch (e) {
      this.error('An error occurred while reading the PDF.', e);
    }
    var pagesCount = pdf.numPages;
    var id = pdf.fingerprint;
    var storedHash = null;
    document.getElementById('numPages').textContent = pagesCount;
    document.getElementById('pageNumber').max = pagesCount;
    PDFView.documentFingerprint = id;
    var store = PDFView.store = new Settings(id);
    if (store.get('exists', false)) {
      var page = store.get('page', '1');
      var zoom = store.get('zoom', PDFView.currentScale);
      var left = store.get('scrollLeft', '0');
      var top = store.get('scrollTop', '0');

      storedHash = 'page=' + page + '&zoom=' + zoom + ',' + left + ',' + top;
    }

    var pages = this.pages = [];
    var pagesRefMap = {};
    var thumbnails = this.thumbnails = [];
    for (var i = 1; i <= pagesCount; i++) {
      var page = pdf.getPage(i);
      var pageView = new PageView(container, page, i, page.width, page.height,
                                  page.stats, this.navigateTo.bind(this));
      var thumbnailView = new ThumbnailView(sidebar, page, i,
                                            page.width / page.height);
      bindOnAfterDraw(pageView, thumbnailView);

      pages.push(pageView);
      thumbnails.push(thumbnailView);
      var pageRef = page.ref;
      pagesRefMap[pageRef.num + ' ' + pageRef.gen + ' R'] = i;
    }

    this.pagesRefMap = pagesRefMap;
    this.destinations = pdf.catalog.destinations;

    if (pdf.catalog.documentOutline) {
      this.outline = new DocumentOutlineView(pdf.catalog.documentOutline);
      var outlineSwitchButton = document.getElementById('outlineSwitch');
      outlineSwitchButton.removeAttribute('disabled');
      this.switchSidebarView('outline');
    }

    // Reset the current scale, as otherwise the page's scale might not get
    // updated if the zoom level stayed the same.
    this.currentScale = 0;
    this.currentScaleValue = null;
    if (this.initialBookmark) {
      this.setHash(this.initialBookmark);
      this.initialBookmark = null;
    }
    else if (storedHash)
      this.setHash(storedHash);
    else if (scale) {
      this.parseScale(scale, true);
      this.page = 1;
    }

    if (PDFView.currentScale === kUnknownScale) {
      // Scale was not initialized: invalid bookmark or scale was not specified.
      // Setting the default one.
      this.parseScale(kDefaultScale, true);
    }
  },

  setHash: function pdfViewSetHash(hash) {
    if (!hash)
      return;

    if (hash.indexOf('=') >= 0) {
      // parsing query string
      var paramsPairs = hash.split('&');
      var params = {};
      for (var i = 0; i < paramsPairs.length; ++i) {
        var paramPair = paramsPairs[i].split('=');
        params[paramPair[0]] = paramPair[1];
      }
      // borrowing syntax from "Parameters for Opening PDF Files"
      if ('nameddest' in params) {
        PDFView.navigateTo(params.nameddest);
        return;
      }
      if ('page' in params) {
        var pageNumber = (params.page | 0) || 1;
        this.page = pageNumber;
        if ('zoom' in params) {
          var zoomArgs = params.zoom.split(','); // scale,left,top
          // building destination array

          // If the zoom value, it has to get divided by 100. If it is a string,
          // it should stay as it is.
          var zoomArg = zoomArgs[0];
          var zoomArgNumber = parseFloat(zoomArg);
          if (zoomArgNumber)
            zoomArg = zoomArgNumber / 100;

          var dest = [null, {name: 'XYZ'}, (zoomArgs[1] | 0),
            (zoomArgs[2] | 0), zoomArg];
          var currentPage = this.pages[pageNumber - 1];
          currentPage.scrollIntoView(dest);
        } else
          this.page = params.page; // simple page
        return;
      }
    } else if (/^\d+$/.test(hash)) // page number
      this.page = hash;
    else // named destination
      PDFView.navigateTo(unescape(hash));
  },

  switchSidebarView: function pdfViewSwitchSidebarView(view) {
    var thumbsScrollView = document.getElementById('sidebarScrollView');
    var outlineScrollView = document.getElementById('outlineScrollView');
    var thumbsSwitchButton = document.getElementById('thumbsSwitch');
    var outlineSwitchButton = document.getElementById('outlineSwitch');
    switch (view) {
      case 'thumbs':
        thumbsScrollView.removeAttribute('hidden');
        outlineScrollView.setAttribute('hidden', 'true');
        thumbsSwitchButton.setAttribute('data-selected', true);
        outlineSwitchButton.removeAttribute('data-selected');
        updateThumbViewArea();
        break;
      case 'outline':
        thumbsScrollView.setAttribute('hidden', 'true');
        outlineScrollView.removeAttribute('hidden');
        thumbsSwitchButton.removeAttribute('data-selected');
        outlineSwitchButton.setAttribute('data-selected', true);
        break;
    }
  },

  getVisiblePages: function pdfViewGetVisiblePages() {
    var pages = this.pages;
    var kBottomMargin = 10;
    var visiblePages = [];

    var currentHeight = kBottomMargin;
    var windowTop = window.pageYOffset;
    for (var i = 1; i <= pages.length; ++i) {
      var page = pages[i - 1];
      var pageHeight = page.height * page.scale + kBottomMargin;
      if (currentHeight + pageHeight > windowTop)
        break;

      currentHeight += pageHeight;
    }

    var windowBottom = window.pageYOffset + window.innerHeight;
    for (; i <= pages.length && currentHeight < windowBottom; ++i) {
      var singlePage = pages[i - 1];
      visiblePages.push({ id: singlePage.id, y: currentHeight,
                          view: singlePage });
      currentHeight += singlePage.height * singlePage.scale + kBottomMargin;
    }
    return visiblePages;
  },

  getVisibleThumbs: function pdfViewGetVisibleThumbs() {
    var thumbs = this.thumbnails;
    var kBottomMargin = 5;
    var visibleThumbs = [];

    var view = document.getElementById('sidebarScrollView');
    var currentHeight = kBottomMargin;
    var top = view.scrollTop;
    for (var i = 1; i <= thumbs.length; ++i) {
      var thumb = thumbs[i - 1];
      var thumbHeight = thumb.height * thumb.scaleY + kBottomMargin;
      if (currentHeight + thumbHeight > top)
        break;

      currentHeight += thumbHeight;
    }

    var bottom = top + view.clientHeight;
    for (; i <= thumbs.length && currentHeight < bottom; ++i) {
      var singleThumb = thumbs[i - 1];
      visibleThumbs.push({ id: singleThumb.id, y: currentHeight,
                          view: singleThumb });
      currentHeight += singleThumb.height * singleThumb.scaleY + kBottomMargin;
    }

    return visibleThumbs;
  }
};

var PageView = function pageView(container, content, id, pageWidth, pageHeight,
                                 stats, navigateTo) {
  this.id = id;
  this.content = content;

  var view = this.content.view;
  this.x = view.x;
  this.y = view.y;
  this.width = view.width;
  this.height = view.height;

  var anchor = document.createElement('a');
  anchor.name = '' + this.id;

  var div = document.createElement('div');
  div.id = 'pageContainer' + this.id;
  div.className = 'page';

  container.appendChild(anchor);
  container.appendChild(div);

  this.update = function pageViewUpdate(scale) {
    this.scale = scale || this.scale;
    div.style.width = (this.width * this.scale) + 'px';
    div.style.height = (this.height * this.scale) + 'px';

    while (div.hasChildNodes())
      div.removeChild(div.lastChild);
    div.removeAttribute('data-loaded');

    delete this.canvas;
  };

  function setupAnnotations(content, scale) {
    function bindLink(link, dest) {
      link.href = PDFView.getDestinationHash(dest);
      link.onclick = function pageViewSetupLinksOnclick() {
        if (dest)
          PDFView.navigateTo(dest);
        return false;
      };
    }
    function createElementWithStyle(tagName, item) {
      var element = document.createElement(tagName);
      element.style.left = (Math.floor(item.x - view.x) * scale) + 'px';
      element.style.top = (Math.floor(item.y - view.y) * scale) + 'px';
      element.style.width = Math.ceil(item.width * scale) + 'px';
      element.style.height = Math.ceil(item.height * scale) + 'px';
      return element;
    }
    function createCommentAnnotation(type, item) {
      var container = document.createElement('section');
      container.className = 'annotComment';

      var image = createElementWithStyle('img', item);
      image.src = kImageDirectory + type.toLowerCase() + '.svg';
      var content = document.createElement('div');
      content.setAttribute('hidden', true);
      var title = document.createElement('h1');
      var text = document.createElement('p');
      var offsetPos = Math.floor(item.x - view.x + item.width);
      content.style.left = (offsetPos * scale) + 'px';
      content.style.top = (Math.floor(item.y - view.y) * scale) + 'px';
      title.textContent = item.title;

      if (!item.content) {
        content.setAttribute('hidden', true);
      } else {
        var e = document.createElement('span');
        var lines = item.content.split('\n');
        for (var i = 0, ii = lines.length; i < ii; ++i) {
          var line = lines[i];
          e.appendChild(document.createTextNode(line));
          if (i < (ii - 1))
            e.appendChild(document.createElement('br'));
        }
        text.appendChild(e);
        image.addEventListener('mouseover', function annotationImageOver() {
           this.nextSibling.removeAttribute('hidden');
        }, false);

        image.addEventListener('mouseout', function annotationImageOut() {
           this.nextSibling.setAttribute('hidden', true);
        }, false);
      }

      content.appendChild(title);
      content.appendChild(text);
      container.appendChild(image);
      container.appendChild(content);

      return container;
    }

    var items = content.getAnnotations();
    for (var i = 0; i < items.length; i++) {
      var item = items[i];
      switch (item.type) {
        case 'Link':
          var link = createElementWithStyle('a', item);
          link.href = item.url || '';
          if (!item.url)
            bindLink(link, ('dest' in item) ? item.dest : null);
          div.appendChild(link);
          break;
        case 'Text':
          var comment = createCommentAnnotation(item.name, item);
          if (comment)
            div.appendChild(comment);
          break;
      }
    }
  }

  this.getPagePoint = function pageViewGetPagePoint(x, y) {
    var scale = PDFView.currentScale;
    return this.content.rotatePoint(x / scale, y / scale);
  };

  this.scrollIntoView = function pageViewScrollIntoView(dest) {
      if (!dest) {
        div.scrollIntoView(true);
        return;
      }

      var x = 0, y = 0;
      var width = 0, height = 0, widthScale, heightScale;
      var scale = 0;
      switch (dest[1].name) {
        case 'XYZ':
          x = dest[2];
          y = dest[3];
          scale = dest[4];
          break;
        case 'Fit':
        case 'FitB':
          scale = 'page-fit';
          break;
        case 'FitH':
        case 'FitBH':
          y = dest[2];
          scale = 'page-width';
          break;
        case 'FitV':
        case 'FitBV':
          x = dest[2];
          scale = 'page-height';
          break;
        case 'FitR':
          x = dest[2];
          y = dest[3];
          width = dest[4] - x;
          height = dest[5] - y;
          widthScale = (window.innerWidth - kScrollbarPadding) /
            width / kCssUnits;
          heightScale = (window.innerHeight - kScrollbarPadding) /
            height / kCssUnits;
          scale = Math.min(widthScale, heightScale);
          break;
        default:
          return;
      }

      var boundingRect = [
        this.content.rotatePoint(x, y),
        this.content.rotatePoint(x + width, y + height)
      ];

      if (scale && scale !== PDFView.currentScale)
        PDFView.parseScale(scale, true);
      else if (PDFView.currentScale === kUnknownScale)
        PDFView.parseScale(kDefaultScale, true);

      setTimeout(function pageViewScrollIntoViewRelayout() {
        // letting page to re-layout before scrolling
        var scale = PDFView.currentScale;
        var x = Math.min(boundingRect[0].x, boundingRect[1].x);
        var y = Math.min(boundingRect[0].y, boundingRect[1].y);
        var width = Math.abs(boundingRect[0].x - boundingRect[1].x);
        var height = Math.abs(boundingRect[0].y - boundingRect[1].y);

        // using temporary div to scroll it into view
        var tempDiv = document.createElement('div');
        tempDiv.style.position = 'absolute';
        tempDiv.style.left = Math.floor(x * scale) + 'px';
        tempDiv.style.top = Math.floor(y * scale) + 'px';
        tempDiv.style.width = Math.ceil(width * scale) + 'px';
        tempDiv.style.height = Math.ceil(height * scale) + 'px';
        div.appendChild(tempDiv);
        tempDiv.scrollIntoView(true);
        div.removeChild(tempDiv);
      }, 0);
  };

  this.drawingRequired = function() {
    return !div.hasChildNodes();
  };

  this.draw = function pageviewDraw(callback) {
    if (!this.drawingRequired()) {
      this.updateStats();
      callback();
      return;
    }

    var canvas = document.createElement('canvas');
    canvas.id = 'page' + this.id;
    canvas.mozOpaque = true;
    div.appendChild(canvas);
    this.canvas = canvas;

    var textLayerDiv = null;
    if (!PDFJS.disableTextLayer) {
      textLayerDiv = document.createElement('div');
      textLayerDiv.className = 'textLayer';
      div.appendChild(textLayerDiv);
    }
    var textLayer = textLayerDiv ? new TextLayerBuilder(textLayerDiv) : null;

    var scale = this.scale;
    canvas.width = pageWidth * scale;
    canvas.height = pageHeight * scale;

    var ctx = canvas.getContext('2d');
    ctx.save();
    ctx.fillStyle = 'rgb(255, 255, 255)';
    ctx.fillRect(0, 0, canvas.width, canvas.height);
    ctx.restore();
    ctx.translate(-this.x * scale, -this.y * scale);

    stats.begin = Date.now();
    this.content.startRendering(ctx,
      (function pageViewDrawCallback(error) {
        if (error)
          PDFView.error('An error occurred while rendering the page.', error);
        this.updateStats();
        if (this.onAfterDraw)
          this.onAfterDraw();

        cache.push(this);
        callback();
      }).bind(this), textLayer
    );

    setupAnnotations(this.content, this.scale);
    div.setAttribute('data-loaded', true);
  };

  this.updateStats = function pageViewUpdateStats() {
    var t1 = stats.compile, t2 = stats.fonts, t3 = stats.render;
    var str = 'Time to compile/fonts/render: ' +
              (t1 - stats.begin) + '/' + (t2 - t1) + '/' + (t3 - t2) + ' ms';
    document.getElementById('info').textContent = str;
  };
};

var ThumbnailView = function thumbnailView(container, page, id, pageRatio) {
  var anchor = document.createElement('a');
  anchor.href = PDFView.getAnchorUrl('#page=' + id);
  anchor.onclick = function stopNivigation() {
    PDFView.page = id;
    return false;
  };

  var view = page.view;
  this.width = view.width;
  this.height = view.height;
  this.id = id;

  var maxThumbSize = 134;
  var canvasWidth = pageRatio >= 1 ? maxThumbSize :
    maxThumbSize * pageRatio;
  var canvasHeight = pageRatio <= 1 ? maxThumbSize :
    maxThumbSize / pageRatio;
  var scaleX = this.scaleX = (canvasWidth / this.width);
  var scaleY = this.scaleY = (canvasHeight / this.height);

  var div = document.createElement('div');
  div.id = 'thumbnailContainer' + id;
  div.className = 'thumbnail';

  anchor.appendChild(div);
  container.appendChild(anchor);

  this.hasImage = false;

  function getPageDrawContext() {
    var canvas = document.createElement('canvas');
    canvas.id = 'thumbnail' + id;
    canvas.mozOpaque = true;

    canvas.width = canvasWidth;
    canvas.height = canvasHeight;

    div.setAttribute('data-loaded', true);
    div.appendChild(canvas);

    var ctx = canvas.getContext('2d');
    ctx.save();
    ctx.fillStyle = 'rgb(255, 255, 255)';
    ctx.fillRect(0, 0, canvas.width, canvas.height);
    ctx.restore();

    var view = page.view;
    ctx.translate(-view.x * scaleX, -view.y * scaleY);
    div.style.width = (view.width * scaleX) + 'px';
    div.style.height = (view.height * scaleY) + 'px';
    div.style.lineHeight = (view.height * scaleY) + 'px';

    return ctx;
  }

  this.drawingRequired = function thumbnailViewDrawingRequired() {
    return !this.hasImage;
  };

  this.draw = function thumbnailViewDraw(callback) {
    if (this.hasImage) {
      callback();
      return;
    }

    var ctx = getPageDrawContext();
    page.startRendering(ctx, function thumbnailViewDrawStartRendering() {
      callback();
    });

    this.hasImage = true;
  };

  this.setImage = function thumbnailViewSetImage(img) {
    if (this.hasImage)
      return;

    var ctx = getPageDrawContext();
    ctx.drawImage(img, 0, 0, img.width, img.height,
                  0, 0, ctx.canvas.width, ctx.canvas.height);

    this.hasImage = true;
  };
};

var DocumentOutlineView = function documentOutlineView(outline) {
  var outlineView = document.getElementById('outlineView');

  function bindItemLink(domObj, item) {
    domObj.href = PDFView.getDestinationHash(item.dest);
    domObj.onclick = function documentOutlineViewOnclick(e) {
      PDFView.navigateTo(item.dest);
      return false;
    };
  }

  var queue = [{parent: outlineView, items: outline}];
  while (queue.length > 0) {
    var levelData = queue.shift();
    var i, n = levelData.items.length;
    for (i = 0; i < n; i++) {
      var item = levelData.items[i];
      var div = document.createElement('div');
      div.className = 'outlineItem';
      var a = document.createElement('a');
      bindItemLink(a, item);
      a.textContent = item.title;
      div.appendChild(a);

      if (item.items.length > 0) {
        var itemsDiv = document.createElement('div');
        itemsDiv.className = 'outlineItems';
        div.appendChild(itemsDiv);
        queue.push({parent: itemsDiv, items: item.items});
      }

      levelData.parent.appendChild(div);
    }
  }
};

var TextLayerBuilder = function textLayerBuilder(textLayerDiv) {
  this.textLayerDiv = textLayerDiv;

  this.beginLayout = function textLayerBuilderBeginLayout() {
    this.textDivs = [];
    this.textLayerQueue = [];
  };

  this.endLayout = function textLayerBuilderEndLayout() {
    var self = this;
    var textDivs = this.textDivs;
    var textLayerDiv = this.textLayerDiv;
    var renderTimer = null;
    var renderingDone = false;
    var renderInterval = 0;
    var resumeInterval = 500; // in ms

    // Render the text layer, one div at a time
    function renderTextLayer() {
      if (textDivs.length === 0) {
        clearInterval(renderTimer);
        renderingDone = true;
        return;
      }
      var textDiv = textDivs.shift();
      if (textDiv.dataset.textLength > 0) {
        textLayerDiv.appendChild(textDiv);

        if (textDiv.dataset.textLength > 1) { // avoid div by zero
          // Adjust div width (via letterSpacing) to match canvas text
          // Due to the .offsetWidth calls, this is slow
          // This needs to come after appending to the DOM
          textDiv.style.letterSpacing =
            ((textDiv.dataset.canvasWidth - textDiv.offsetWidth) /
              (textDiv.dataset.textLength - 1)) + 'px';
        }
      } // textLength > 0
    }
    renderTimer = setInterval(renderTextLayer, renderInterval);

    // Stop rendering when user scrolls. Resume after XXX milliseconds
    // of no scroll events
    var scrollTimer = null;
    function textLayerOnScroll() {
      if (renderingDone) {
        window.removeEventListener('scroll', textLayerOnScroll, false);
        return;
      }

      // Immediately pause rendering
      clearInterval(renderTimer);

      clearTimeout(scrollTimer);
      scrollTimer = setTimeout(function textLayerScrollTimer() {
        // Resume rendering
        renderTimer = setInterval(renderTextLayer, renderInterval);
      }, resumeInterval);
    }; // textLayerOnScroll

    window.addEventListener('scroll', textLayerOnScroll, false);
  }; // endLayout

  this.appendText = function textLayerBuilderAppendText(text,
                                                        fontName, fontSize) {
    var textDiv = document.createElement('div');

    // vScale and hScale already contain the scaling to pixel units
    var fontHeight = fontSize * text.geom.vScale;
    textDiv.dataset.canvasWidth = text.canvasWidth * text.geom.hScale;

    textDiv.style.fontSize = fontHeight + 'px';
    textDiv.style.fontFamily = fontName || 'sans-serif';
    textDiv.style.left = text.geom.x + 'px';
    textDiv.style.top = (text.geom.y - fontHeight) + 'px';
    textDiv.textContent = text.str;
    textDiv.dataset.textLength = text.length;
    this.textDivs.push(textDiv);
  };
};

window.addEventListener('load', function webViewerLoad(evt) {
  var params = document.location.search.substring(1).split('&');
  for (var i = 0; i < params.length; i++) {
    var param = params[i].split('=');
    params[unescape(param[0])] = unescape(param[1]);
  }

  var scale = ('scale' in params) ? params.scale : 0;
  var file = PDFJS.isFirefoxExtension ?
              window.location.toString() : params.file || kDefaultURL;
  PDFView.open(file, parseFloat(scale));

  if (PDFJS.isFirefoxExtension || !window.File || !window.FileReader ||
      !window.FileList || !window.Blob) {
    document.getElementById('fileInput').setAttribute('hidden', 'true');
    document.getElementById('fileInputSeperator')
                              .setAttribute('hidden', 'true');
  } else {
    document.getElementById('fileInput').value = null;
  }

  if ('disableWorker' in params)
    PDFJS.disableWorker = (params['disableWorker'] === 'true');

  if ('disableTextLayer' in params)
    PDFJS.disableTextLayer = (params['disableTextLayer'] === 'true');

  var sidebarScrollView = document.getElementById('sidebarScrollView');
  sidebarScrollView.addEventListener('scroll', updateThumbViewArea, true);
}, true);

window.addEventListener('unload', function webViewerUnload(evt) {
  window.scrollTo(0, 0);
}, true);

/**
 * Render the next not yet visible page already such that it is
 * hopefully ready once the user scrolls to it.
 */
function preDraw() {
  var pages = PDFView.pages;
  var visible = PDFView.getVisiblePages();
  var last = visible[visible.length - 1];
  // PageView.id is the actual page number, which is + 1 compared
  // to the index in `pages`. That means, pages[last.id] is the next
  // PageView instance.
  if (pages[last.id] && pages[last.id].drawingRequired()) {
    renderingQueue.enqueueDraw(pages[last.id]);
    return;
  }
  // If there is nothing to draw on the next page, maybe the user
  // is scrolling up, so, let's try to render the next page *before*
  // the first visible page
  if (pages[visible[0].id - 2]) {
    renderingQueue.enqueueDraw(pages[visible[0].id - 2]);
  }
}

function updateViewarea() {
  var visiblePages = PDFView.getVisiblePages();
  var pageToDraw;
  for (var i = 0; i < visiblePages.length; i++) {
    var page = visiblePages[i];
    var pageObj = PDFView.pages[page.id - 1];

    pageToDraw |= pageObj.drawingRequired();
    renderingQueue.enqueueDraw(pageObj);
  }

  if (!visiblePages.length)
    return;

  // If there is no need to draw a page that is currenlty visible, preDraw the
  // next page the user might scroll to.
  if (!pageToDraw) {
    preDraw();
  }

  updateViewarea.inProgress = true; // used in "set page"
  var currentId = PDFView.page;
  var firstPage = visiblePages[0];
  PDFView.page = firstPage.id;
  updateViewarea.inProgress = false;

  var currentScale = PDFView.currentScale;
  var currentScaleValue = PDFView.currentScaleValue;
  var normalizedScaleValue = currentScaleValue == currentScale ?
    currentScale * 100 : currentScaleValue;

  var kViewerTopMargin = 52;
  var pageNumber = firstPage.id;
  var pdfOpenParams = '#page=' + pageNumber;
  pdfOpenParams += '&zoom=' + normalizedScaleValue;
  var currentPage = PDFView.pages[pageNumber - 1];
  var topLeft = currentPage.getPagePoint(window.pageXOffset,
    window.pageYOffset - firstPage.y - kViewerTopMargin);
  pdfOpenParams += ',' + Math.round(topLeft.x) + ',' + Math.round(topLeft.y);

  var store = PDFView.store;
  store.set('exists', true);
  store.set('page', pageNumber);
  store.set('zoom', normalizedScaleValue);
  store.set('scrollLeft', Math.round(topLeft.x));
  store.set('scrollTop', Math.round(topLeft.y));
  var href = PDFView.getAnchorUrl(pdfOpenParams);
  document.getElementById('viewBookmark').href = href;
}

window.addEventListener('scroll', function webViewerScroll(evt) {
  updateViewarea();
}, true);


var thumbnailTimer;

function updateThumbViewArea() {
  // Only render thumbs after pausing scrolling for this amount of time
  // (makes UI more responsive)
  var delay = 50; // in ms

  if (thumbnailTimer)
    clearTimeout(thumbnailTimer);

  thumbnailTimer = setTimeout(function() {
    var visibleThumbs = PDFView.getVisibleThumbs();
    for (var i = 0; i < visibleThumbs.length; i++) {
      var thumb = visibleThumbs[i];
      renderingQueue.enqueueDraw(PDFView.thumbnails[thumb.id - 1]);
    }
  }, delay);
}

window.addEventListener('transitionend', updateThumbViewArea, true);
window.addEventListener('webkitTransitionEnd', updateThumbViewArea, true);

window.addEventListener('resize', function webViewerResize(evt) {
  if (document.getElementById('pageWidthOption').selected ||
      document.getElementById('pageFitOption').selected ||
      document.getElementById('pageAutoOption').selected)
      PDFView.parseScale(document.getElementById('scaleSelect').value);
  updateViewarea();
});

window.addEventListener('hashchange', function webViewerHashchange(evt) {
  PDFView.setHash(document.location.hash.substring(1));
});

window.addEventListener('change', function webViewerChange(evt) {
  var files = evt.target.files;
  if (!files || files.length == 0)
    return;

  // Read the local file into a Uint8Array.
  var fileReader = new FileReader();
  fileReader.onload = function webViewerChangeFileReaderOnload(evt) {
    var data = evt.target.result;
    var buffer = new ArrayBuffer(data.length);
    var uint8Array = new Uint8Array(buffer);

    for (var i = 0; i < data.length; i++)
      uint8Array[i] = data.charCodeAt(i);
    PDFView.load(uint8Array);
  };

  // Read as a binary string since "readAsArrayBuffer" is not yet
  // implemented in Firefox.
  var file = files[0];
  fileReader.readAsBinaryString(file);
  document.title = file.name;

  // URL does not reflect proper document location - hiding some icons.
  document.getElementById('viewBookmark').setAttribute('hidden', 'true');
  document.getElementById('download').setAttribute('hidden', 'true');
}, true);

function selectScaleOption(value) {
  var options = document.getElementById('scaleSelect').options;
  var predefinedValueFound = false;
  for (var i = 0; i < options.length; i++) {
    var option = options[i];
    if (option.value != value) {
      option.selected = false;
      continue;
    }
    option.selected = true;
    predefinedValueFound = true;
  }
  return predefinedValueFound;
}

window.addEventListener('scalechange', function scalechange(evt) {
  var customScaleOption = document.getElementById('customScaleOption');
  customScaleOption.selected = false;

  if (!evt.resetAutoSettings &&
       (document.getElementById('pageWidthOption').selected ||
        document.getElementById('pageFitOption').selected ||
        document.getElementById('pageAutoOption').selected)) {
      updateViewarea();
      return;
  }

  var predefinedValueFound = selectScaleOption('' + evt.scale);
  if (!predefinedValueFound) {
    customScaleOption.textContent = Math.round(evt.scale * 10000) / 100 + '%';
    customScaleOption.selected = true;
  }

  updateViewarea();
}, true);

window.addEventListener('pagechange', function pagechange(evt) {
  var page = evt.pageNumber;
  if (document.getElementById('pageNumber').value != page)
    document.getElementById('pageNumber').value = page;
  document.getElementById('previous').disabled = (page <= 1);
  document.getElementById('next').disabled = (page >= PDFView.pages.length);
}, true);

window.addEventListener('keydown', function keydown(evt) {
  if (evt.ctrlKey || evt.altKey || evt.shiftKey || evt.metaKey)
    return;
  var curElement = document.activeElement;
  if (curElement && curElement.tagName == 'INPUT')
    return;
  var controlsElement = document.getElementById('controls');
  while (curElement) {
    if (curElement === controlsElement)
      return; // ignoring if the 'controls' element is focused
    curElement = curElement.parentNode;
  }
  var handled = false;
  switch (evt.keyCode) {
    case 61: // FF/Mac '='
    case 107: // FF '+' and '='
    case 187: // Chrome '+'
      PDFView.zoomIn();
      handled = true;
      break;
    case 109: // FF '-'
    case 189: // Chrome '-'
      PDFView.zoomOut();
      handled = true;
      break;
    case 48: // '0'
      PDFView.parseScale(kDefaultScale, true);
      handled = true;
      break;
    case 37: // left arrow
    case 75: // 'k'
    case 80: // 'p'
      PDFView.page--;
      handled = true;
      break;
    case 39: // right arrow
    case 74: // 'j'
    case 78: // 'n'
      PDFView.page++;
      handled = true;
      break;
  }

  if (handled) {
    evt.preventDefault();
  }
});<|MERGE_RESOLUTION|>--- conflicted
+++ resolved
@@ -137,12 +137,9 @@
 
   Settings.prototype = {
     set: function settingsSet(name, val) {
-<<<<<<< HEAD
-      if (inPrivateBrowsing || !('file' in this))
+      if (!('file' in this))
         return false;
 
-=======
->>>>>>> ff01faa8
       var file = this.file;
       file[name] = val;
       var database = JSON.stringify(this.database);
@@ -153,12 +150,9 @@
     },
 
     get: function settingsGet(name, defaultValue) {
-<<<<<<< HEAD
-      if (inPrivateBrowsing || !('file' in this))
+      if (!('file' in this))
         return defaultValue;
 
-=======
->>>>>>> ff01faa8
       return this.file[name] || defaultValue;
     }
   };
