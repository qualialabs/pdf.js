/* -*- Mode: Java; tab-width: 2; indent-tabs-mode: nil; c-basic-offset: 2 -*- */
/* vim: set shiftwidth=2 tabstop=2 autoindent cindent expandtab: */

'use strict';
var isWorker = (typeof window == 'undefined');

/**
 * Maximum time to wait for a font to be loaded by font-face rules.
 */
var kMaxWaitForFontFace = 1000;

// Unicode Private Use Area
var kCmapGlyphOffset = 0xE000;

// PDF Glyph Space Units are one Thousandth of a TextSpace Unit
// except for Type 3 fonts
var kPDFGlyphSpaceUnits = 1000;

// Until hinting is fully supported this constant can be used
var kHintingEnabled = false;

/**
 * Hold a map of decoded fonts and of the standard fourteen Type1
 * fonts and their acronyms.
 */
var stdFontMap = {
  'ArialNarrow': 'Helvetica',
  'ArialNarrow_Bold': 'Helvetica-Bold',
  'ArialNarrow_BoldItalic': 'Helvetica-BoldOblique',
  'ArialNarrow_Italic': 'Helvetica-Oblique',
  'ArialBlack': 'Helvetica',
  'ArialBlack_Bold': 'Helvetica-Bold',
  'ArialBlack_BoldItalic': 'Helvetica-BoldOblique',
  'ArialBlack_Italic': 'Helvetica-Oblique',
  'Arial': 'Helvetica',
  'Arial_Bold': 'Helvetica-Bold',
  'Arial_BoldItalic': 'Helvetica-BoldOblique',
  'Arial_Italic': 'Helvetica-Oblique',
  'Arial_BoldItalicMT': 'Helvetica-BoldOblique',
  'Arial_BoldMT': 'Helvetica-Bold',
  'Arial_ItalicMT': 'Helvetica-Oblique',
  'ArialMT': 'Helvetica',
  'Courier_Bold': 'Courier-Bold',
  'Courier_BoldItalic': 'Courier-BoldOblique',
  'Courier_Italic': 'Courier-Oblique',
  'CourierNew': 'Courier',
  'CourierNew_Bold': 'Courier-Bold',
  'CourierNew_BoldItalic': 'Courier-BoldOblique',
  'CourierNew_Italic': 'Courier-Oblique',
  'CourierNewPS_BoldItalicMT': 'Courier-BoldOblique',
  'CourierNewPS_BoldMT': 'Courier-Bold',
  'CourierNewPS_ItalicMT': 'Courier-Oblique',
  'CourierNewPSMT': 'Courier',
  'Helvetica_Bold': 'Helvetica-Bold',
  'Helvetica_BoldItalic': 'Helvetica-BoldOblique',
  'Helvetica_Italic': 'Helvetica-Oblique',
  'Symbol_Bold': 'Symbol',
  'Symbol_BoldItalic': 'Symbol',
  'Symbol_Italic': 'Symbol',
  'TimesNewRoman': 'Times-Roman',
  'TimesNewRoman_Bold': 'Times-Bold',
  'TimesNewRoman_BoldItalic': 'Times-BoldItalic',
  'TimesNewRoman_Italic': 'Times-Italic',
  'TimesNewRomanPS': 'Times-Roman',
  'TimesNewRomanPS_Bold': 'Times-Bold',
  'TimesNewRomanPS_BoldItalic': 'Times-BoldItalic',
  'TimesNewRomanPS_BoldItalicMT': 'Times-BoldItalic',
  'TimesNewRomanPS_BoldMT': 'Times-Bold',
  'TimesNewRomanPS_Italic': 'Times-Italic',
  'TimesNewRomanPS_ItalicMT': 'Times-Italic',
  'TimesNewRomanPSMT': 'Times-Roman',
  'TimesNewRomanPSMT_Bold': 'Times-Bold',
  'TimesNewRomanPSMT_BoldItalic': 'Times-BoldItalic',
  'TimesNewRomanPSMT_Italic': 'Times-Italic'
};

var serifFonts = {
  'Adobe Jenson': true, 'Adobe Text': true, 'Albertus': true,
  'Aldus': true, 'Alexandria': true, 'Algerian': true,
  'American Typewriter': true, 'Antiqua': true, 'Apex': true,
  'Arno': true, 'Aster': true, 'Aurora': true,
  'Baskerville': true, 'Bell': true, 'Bembo': true,
  'Bembo Schoolbook': true, 'Benguiat': true, 'Berkeley Old Style': true,
  'Bernhard Modern': true, 'Berthold City': true, 'Bodoni': true,
  'Bauer Bodoni': true, 'Book Antiqua': true, 'Bookman': true,
  'Bordeaux Roman': true, 'Californian FB': true, 'Calisto': true,
  'Calvert': true, 'Capitals': true, 'Cambria': true,
  'Cartier': true, 'Caslon': true, 'Catull': true,
  'Centaur': true, 'Century Old Style': true, 'Century Schoolbook': true,
  'Chaparral': true, 'Charis SIL': true, 'Cheltenham': true,
  'Cholla Slab': true, 'Clarendon': true, 'Clearface': true,
  'Cochin': true, 'Colonna': true, 'Computer Modern': true,
  'Concrete Roman': true, 'Constantia': true, 'Cooper Black': true,
  'Corona': true, 'Ecotype': true, 'Egyptienne': true,
  'Elephant': true, 'Excelsior': true, 'Fairfield': true,
  'FF Scala': true, 'Folkard': true, 'Footlight': true,
  'FreeSerif': true, 'Friz Quadrata': true, 'Garamond': true,
  'Gentium': true, 'Georgia': true, 'Gloucester': true,
  'Goudy Old Style': true, 'Goudy Schoolbook': true, 'Goudy Pro Font': true,
  'Granjon': true, 'Guardian Egyptian': true, 'Heather': true,
  'Hercules': true, 'High Tower Text': true, 'Hiroshige': true,
  'Hoefler Text': true, 'Humana Serif': true, 'Imprint': true,
  'Ionic No. 5': true, 'Janson': true, 'Joanna': true,
  'Korinna': true, 'Lexicon': true, 'Liberation Serif': true,
  'Linux Libertine': true, 'Literaturnaya': true, 'Lucida': true,
  'Lucida Bright': true, 'Melior': true, 'Memphis': true,
  'Miller': true, 'Minion': true, 'Modern': true,
  'Mona Lisa': true, 'Mrs Eaves': true, 'MS Serif': true,
  'Museo Slab': true, 'New York': true, 'Nimbus Roman': true,
  'NPS Rawlinson Roadway': true, 'Palatino': true, 'Perpetua': true,
  'Plantin': true, 'Plantin Schoolbook': true, 'Playbill': true,
  'Poor Richard': true, 'Rawlinson Roadway': true, 'Renault': true,
  'Requiem': true, 'Rockwell': true, 'Roman': true,
  'Rotis Serif': true, 'Sabon': true, 'Scala': true,
  'Seagull': true, 'Sistina': true, 'Souvenir': true,
  'STIX': true, 'Stone Informal': true, 'Stone Serif': true,
  'Sylfaen': true, 'Times': true, 'Trajan': true,
  'Trinité': true, 'Trump Mediaeval': true, 'Utopia': true,
  'Vale Type': true, 'Bitstream Vera': true, 'Vera Serif': true,
  'Versailles': true, 'Wanted': true, 'Weiss': true,
  'Wide Latin': true, 'Windsor': true, 'XITS': true
};

<<<<<<< HEAD
var FontMeasure = (function FontMeasure() {
  var kScalePrecision = 30;
  var ctx = document.createElement('canvas').getContext('2d');
  ctx.scale(1 / kScalePrecision, 1);

  var current;
  var measureCache;

  return {
    setActive: function fonts_setActive(font, size) {
      if (current == font) {
        var sizes = current.sizes;
        if (!(measureCache = sizes[size]))
          measureCache = sizes[size] = Object.create(null);
      } else {
        measureCache = null;
      }

      var name = font.loadedName;
      var bold = font.bold ? 'bold' : 'normal';
      var italic = font.italic ? 'italic' : 'normal';
      size *= kScalePrecision;
      var rule = italic + ' ' + bold + ' ' + size + 'px "' + name + '"';
      ctx.font = rule;
      current = font;
    },
    measureText: function fonts_measureText(text, encoding, size) {
      var width;
      if (measureCache && (width = measureCache[text]))
        return width;

      try {
        width = 0.0;
        for (var i = 0; i < text.length; i++) {
          var charWidth = encoding[text.charCodeAt(i)].width;
          width += parseFloat(charWidth);
        }
        width = width * size / 1000;
      } catch(e) {
        width = ctx.measureText(text).width / kScalePrecision;
      }
      if (measureCache)
        measureCache[text] = width;
      return width;
    }
  };
})();

=======
>>>>>>> 7df39bb0
var FontLoader = {
  listeningForFontLoad: false,

  bind: function(fonts, callback) {
    function checkFontsLoaded() {
      for (var i = 0; i < objs.length; i++) {
        var fontObj = objs[i];
        if (fontObj.loading) {
          return false;
        }
      }

      document.documentElement.removeEventListener(
        'pdfjsFontLoad', checkFontsLoaded, false);

      callback();
      return true;
    }

    var rules = [], names = [], objs = [];

    for (var i = 0; i < fonts.length; i++) {
      var font = fonts[i];

      var obj = new Font(font.name, font.file, font.properties);
      objs.push(obj);

      var str = '';
      var data = obj.data;
      if (data) {
        var length = data.length;
        for (var j = 0; j < length; j++)
          str += String.fromCharCode(data[j]);

        var rule = isWorker ? obj.bindWorker(str) : obj.bindDOM(str);
        if (rule) {
          rules.push(rule);
          names.push(obj.loadedName);
        }
      }
    }

    this.listeningForFontLoad = false;
    if (!isWorker && rules.length) {
      FontLoader.prepareFontLoadEvent(rules, names, objs);
    }

    if (!checkFontsLoaded()) {
      document.documentElement.addEventListener(
        'pdfjsFontLoad', checkFontsLoaded, false);
    }

    return objs;
  },
  // Set things up so that at least one pdfjsFontLoad event is
  // dispatched when all the @font-face |rules| for |names| have been
  // loaded in a subdocument.  It's expected that the load of |rules|
  // has already started in this (outer) document, so that they should
  // be ordered before the load in the subdocument.
  prepareFontLoadEvent: function(rules, names, objs) {
      /** Hack begin */
      // There's no event when a font has finished downloading so the
      // following code is a dirty hack to 'guess' when a font is
      // ready.  This code will be obsoleted by Mozilla bug 471915.
      //
      // The only reliable way to know if a font is loaded in Gecko
      // (at the moment) is document.onload in a document with
      // a @font-face rule defined in a "static" stylesheet.  We use a
      // subdocument in an <iframe>, set up properly, to know when
      // our @font-face rule was loaded.  However, the subdocument and
      // outer document can't share CSS rules, so the inner document
      // is only part of the puzzle.  The second piece is an invisible
      // div created in order to force loading of the @font-face in
      // the *outer* document.  (The font still needs to be loaded for
      // its metrics, for reflow).  We create the div first for the
      // outer document, then create the iframe.  Unless something
      // goes really wonkily, we expect the @font-face for the outer
      // document to be processed before the inner.  That's still
      // fragile, but seems to work in practice.
      //
      // The postMessage() hackery was added to work around chrome bug
      // 82402.

      var div = document.createElement('div');
      div.setAttribute('style',
                       'visibility: hidden;' +
                       'width: 10px; height: 10px;' +
                       'position: absolute; top: 0px; left: 0px;');
      var html = '';
      for (var i = 0; i < names.length; ++i) {
        html += '<span style="font-family:' + names[i] + '">Hi</span>';
      }
      div.innerHTML = html;
      document.body.appendChild(div);

      if (!this.listeningForFontLoad) {
        window.addEventListener(
          'message',
          function(e) {
            var fontNames = JSON.parse(e.data);
            for (var i = 0; i < objs.length; ++i) {
              var font = objs[i];
              font.loading = false;
            }
            var evt = document.createEvent('Events');
            evt.initEvent('pdfjsFontLoad', true, false);
            document.documentElement.dispatchEvent(evt);
          },
          false);
        this.listeningForFontLoad = true;
      }

      // XXX we should have a time-out here too, and maybe fire
      // pdfjsFontLoadFailed?
      var src = '<!DOCTYPE HTML><html><head>';
      src += '<style type="text/css">';
      for (var i = 0; i < rules.length; ++i) {
        src += rules[i];
      }
      src += '</style>';
      src += '<script type="application/javascript">';
      var fontNamesArray = '';
      for (var i = 0; i < names.length; ++i) {
        fontNamesArray += '"' + names[i] + '", ';
      }
      src += '  var fontNames=[' + fontNamesArray + '];\n';
      src += '  window.onload = function () {\n';
      src += '    parent.postMessage(JSON.stringify(fontNames), "*");\n';
      src += '  }';
      src += '</script></head><body>';
      for (var i = 0; i < names.length; ++i) {
        src += '<p style="font-family:\'' + names[i] + '\'">Hi</p>';
      }
      src += '</body></html>';
      var frame = document.createElement('iframe');
      frame.src = 'data:text/html,' + src;
      frame.setAttribute('style',
                         'visibility: hidden;' +
                         'width: 10px; height: 10px;' +
                         'position: absolute; top: 0px; left: 0px;');
      document.body.appendChild(frame);
      /** Hack end */
  }
};

var UnicodeRanges = [
  { 'begin': 0x0000, 'end': 0x007F }, // Basic Latin
  { 'begin': 0x0080, 'end': 0x00FF }, // Latin-1 Supplement
  { 'begin': 0x0100, 'end': 0x017F }, // Latin Extended-A
  { 'begin': 0x0180, 'end': 0x024F }, // Latin Extended-B
  { 'begin': 0x0250, 'end': 0x02AF }, // IPA Extensions
  { 'begin': 0x02B0, 'end': 0x02FF }, // Spacing Modifier Letters
  { 'begin': 0x0300, 'end': 0x036F }, // Combining Diacritical Marks
  { 'begin': 0x0370, 'end': 0x03FF }, // Greek and Coptic
  { 'begin': 0x2C80, 'end': 0x2CFF }, // Coptic
  { 'begin': 0x0400, 'end': 0x04FF }, // Cyrillic
  { 'begin': 0x0530, 'end': 0x058F }, // Armenian
  { 'begin': 0x0590, 'end': 0x05FF }, // Hebrew
  { 'begin': 0xA500, 'end': 0xA63F }, // Vai
  { 'begin': 0x0600, 'end': 0x06FF }, // Arabic
  { 'begin': 0x07C0, 'end': 0x07FF }, // NKo
  { 'begin': 0x0900, 'end': 0x097F }, // Devanagari
  { 'begin': 0x0980, 'end': 0x09FF }, // Bengali
  { 'begin': 0x0A00, 'end': 0x0A7F }, // Gurmukhi
  { 'begin': 0x0A80, 'end': 0x0AFF }, // Gujarati
  { 'begin': 0x0B00, 'end': 0x0B7F }, // Oriya
  { 'begin': 0x0B80, 'end': 0x0BFF }, // Tamil
  { 'begin': 0x0C00, 'end': 0x0C7F }, // Telugu
  { 'begin': 0x0C80, 'end': 0x0CFF }, // Kannada
  { 'begin': 0x0D00, 'end': 0x0D7F }, // Malayalam
  { 'begin': 0x0E00, 'end': 0x0E7F }, // Thai
  { 'begin': 0x0E80, 'end': 0x0EFF }, // Lao
  { 'begin': 0x10A0, 'end': 0x10FF }, // Georgian
  { 'begin': 0x1B00, 'end': 0x1B7F }, // Balinese
  { 'begin': 0x1100, 'end': 0x11FF }, // Hangul Jamo
  { 'begin': 0x1E00, 'end': 0x1EFF }, // Latin Extended Additional
  { 'begin': 0x1F00, 'end': 0x1FFF }, // Greek Extended
  { 'begin': 0x2000, 'end': 0x206F }, // General Punctuation
  { 'begin': 0x2070, 'end': 0x209F }, // Superscripts And Subscripts
  { 'begin': 0x20A0, 'end': 0x20CF }, // Currency Symbol
  { 'begin': 0x20D0, 'end': 0x20FF }, // Combining Diacritical Marks For Symbols
  { 'begin': 0x2100, 'end': 0x214F }, // Letterlike Symbols
  { 'begin': 0x2150, 'end': 0x218F }, // Number Forms
  { 'begin': 0x2190, 'end': 0x21FF }, // Arrows
  { 'begin': 0x2200, 'end': 0x22FF }, // Mathematical Operators
  { 'begin': 0x2300, 'end': 0x23FF }, // Miscellaneous Technical
  { 'begin': 0x2400, 'end': 0x243F }, // Control Pictures
  { 'begin': 0x2440, 'end': 0x245F }, // Optical Character Recognition
  { 'begin': 0x2460, 'end': 0x24FF }, // Enclosed Alphanumerics
  { 'begin': 0x2500, 'end': 0x257F }, // Box Drawing
  { 'begin': 0x2580, 'end': 0x259F }, // Block Elements
  { 'begin': 0x25A0, 'end': 0x25FF }, // Geometric Shapes
  { 'begin': 0x2600, 'end': 0x26FF }, // Miscellaneous Symbols
  { 'begin': 0x2700, 'end': 0x27BF }, // Dingbats
  { 'begin': 0x3000, 'end': 0x303F }, // CJK Symbols And Punctuation
  { 'begin': 0x3040, 'end': 0x309F }, // Hiragana
  { 'begin': 0x30A0, 'end': 0x30FF }, // Katakana
  { 'begin': 0x3100, 'end': 0x312F }, // Bopomofo
  { 'begin': 0x3130, 'end': 0x318F }, // Hangul Compatibility Jamo
  { 'begin': 0xA840, 'end': 0xA87F }, // Phags-pa
  { 'begin': 0x3200, 'end': 0x32FF }, // Enclosed CJK Letters And Months
  { 'begin': 0x3300, 'end': 0x33FF }, // CJK Compatibility
  { 'begin': 0xAC00, 'end': 0xD7AF }, // Hangul Syllables
  { 'begin': 0xD800, 'end': 0xDFFF }, // Non-Plane 0 *
  { 'begin': 0x10900, 'end': 0x1091F }, // Phoenicia
  { 'begin': 0x4E00, 'end': 0x9FFF }, // CJK Unified Ideographs
  { 'begin': 0xE000, 'end': 0xF8FF }, // Private Use Area (plane 0)
  { 'begin': 0x31C0, 'end': 0x31EF }, // CJK Strokes
  { 'begin': 0xFB00, 'end': 0xFB4F }, // Alphabetic Presentation Forms
  { 'begin': 0xFB50, 'end': 0xFDFF }, // Arabic Presentation Forms-A
  { 'begin': 0xFE20, 'end': 0xFE2F }, // Combining Half Marks
  { 'begin': 0xFE10, 'end': 0xFE1F }, // Vertical Forms
  { 'begin': 0xFE50, 'end': 0xFE6F }, // Small Form Variants
  { 'begin': 0xFE70, 'end': 0xFEFF }, // Arabic Presentation Forms-B
  { 'begin': 0xFF00, 'end': 0xFFEF }, // Halfwidth And Fullwidth Forms
  { 'begin': 0xFFF0, 'end': 0xFFFF }, // Specials
  { 'begin': 0x0F00, 'end': 0x0FFF }, // Tibetan
  { 'begin': 0x0700, 'end': 0x074F }, // Syriac
  { 'begin': 0x0780, 'end': 0x07BF }, // Thaana
  { 'begin': 0x0D80, 'end': 0x0DFF }, // Sinhala
  { 'begin': 0x1000, 'end': 0x109F }, // Myanmar
  { 'begin': 0x1200, 'end': 0x137F }, // Ethiopic
  { 'begin': 0x13A0, 'end': 0x13FF }, // Cherokee
  { 'begin': 0x1400, 'end': 0x167F }, // Unified Canadian Aboriginal Syllabics
  { 'begin': 0x1680, 'end': 0x169F }, // Ogham
  { 'begin': 0x16A0, 'end': 0x16FF }, // Runic
  { 'begin': 0x1780, 'end': 0x17FF }, // Khmer
  { 'begin': 0x1800, 'end': 0x18AF }, // Mongolian
  { 'begin': 0x2800, 'end': 0x28FF }, // Braille Patterns
  { 'begin': 0xA000, 'end': 0xA48F }, // Yi Syllables
  { 'begin': 0x1700, 'end': 0x171F }, // Tagalog
  { 'begin': 0x10300, 'end': 0x1032F }, // Old Italic
  { 'begin': 0x10330, 'end': 0x1034F }, // Gothic
  { 'begin': 0x10400, 'end': 0x1044F }, // Deseret
  { 'begin': 0x1D000, 'end': 0x1D0FF }, // Byzantine Musical Symbols
  { 'begin': 0x1D400, 'end': 0x1D7FF }, // Mathematical Alphanumeric Symbols
  { 'begin': 0xFF000, 'end': 0xFFFFD }, // Private Use (plane 15)
  { 'begin': 0xFE00, 'end': 0xFE0F }, // Variation Selectors
  { 'begin': 0xE0000, 'end': 0xE007F }, // Tags
  { 'begin': 0x1900, 'end': 0x194F }, // Limbu
  { 'begin': 0x1950, 'end': 0x197F }, // Tai Le
  { 'begin': 0x1980, 'end': 0x19DF }, // New Tai Lue
  { 'begin': 0x1A00, 'end': 0x1A1F }, // Buginese
  { 'begin': 0x2C00, 'end': 0x2C5F }, // Glagolitic
  { 'begin': 0x2D30, 'end': 0x2D7F }, // Tifinagh
  { 'begin': 0x4DC0, 'end': 0x4DFF }, // Yijing Hexagram Symbols
  { 'begin': 0xA800, 'end': 0xA82F }, // Syloti Nagri
  { 'begin': 0x10000, 'end': 0x1007F }, // Linear B Syllabary
  { 'begin': 0x10140, 'end': 0x1018F }, // Ancient Greek Numbers
  { 'begin': 0x10380, 'end': 0x1039F }, // Ugaritic
  { 'begin': 0x103A0, 'end': 0x103DF }, // Old Persian
  { 'begin': 0x10450, 'end': 0x1047F }, // Shavian
  { 'begin': 0x10480, 'end': 0x104AF }, // Osmanya
  { 'begin': 0x10800, 'end': 0x1083F }, // Cypriot Syllabary
  { 'begin': 0x10A00, 'end': 0x10A5F }, // Kharoshthi
  { 'begin': 0x1D300, 'end': 0x1D35F }, // Tai Xuan Jing Symbols
  { 'begin': 0x12000, 'end': 0x123FF }, // Cuneiform
  { 'begin': 0x1D360, 'end': 0x1D37F }, // Counting Rod Numerals
  { 'begin': 0x1B80, 'end': 0x1BBF }, // Sundanese
  { 'begin': 0x1C00, 'end': 0x1C4F }, // Lepcha
  { 'begin': 0x1C50, 'end': 0x1C7F }, // Ol Chiki
  { 'begin': 0xA880, 'end': 0xA8DF }, // Saurashtra
  { 'begin': 0xA900, 'end': 0xA92F }, // Kayah Li
  { 'begin': 0xA930, 'end': 0xA95F }, // Rejang
  { 'begin': 0xAA00, 'end': 0xAA5F }, // Cham
  { 'begin': 0x10190, 'end': 0x101CF }, // Ancient Symbols
  { 'begin': 0x101D0, 'end': 0x101FF }, // Phaistos Disc
  { 'begin': 0x102A0, 'end': 0x102DF }, // Carian
  { 'begin': 0x1F030, 'end': 0x1F09F }  // Domino Tiles
];

function getUnicodeRangeFor(value) {
  for (var i = 0; i < UnicodeRanges.length; i++) {
    var range = UnicodeRanges[i];
    if (value >= range.begin && value < range.end)
      return i;
  }
  return -1;
}

/**
 * 'Font' is the class the outside world should use, it encapsulate all the font
 * decoding logics whatever type it is (assuming the font type is supported).
 *
 * For example to read a Type1 font and to attach it to the document:
 *   var type1Font = new Font("MyFontName", binaryFile, propertiesObject);
 *   type1Font.bind();
 */
var Font = (function Font() {
  var constructor = function font_constructor(name, file, properties) {
    this.name = name;
    this.encoding = properties.encoding;
    this.sizes = [];

    var names = name.split('+');
    names = names.length > 1 ? names[1] : names[0];
    names = names.split(/[-,_]/g)[0];
    this.serif = serifFonts[names] || (name.search(/serif/gi) != -1);

    // If the font is to be ignored, register it like an already loaded font
    // to avoid the cost of waiting for it be be loaded by the platform.
    if (properties.ignore) {
      this.loadedName = this.serif ? 'serif' : 'sans-serif';
      this.loading = false;
      return;
    }

    if (!file) {
      // The file data is not specified. Trying to fix the font name
      // to be used with the canvas.font.
      var fontName = stdFontMap[name] || name.replace('_', '-');
      this.bold = (fontName.search(/bold/gi) != -1);
      this.italic = (fontName.search(/oblique/gi) != -1) ||
                    (fontName.search(/italic/gi) != -1);

      // Use 'name' instead of 'fontName' here because the original
      // name ArialBlack for example will be replaced by Helvetica.
<<<<<<< HEAD
      this.black = (name.indexOf("Black") != -1)
=======
      this.black = (name.search(/Black/g) != -1);
>>>>>>> 7df39bb0

      this.defaultWidth = properties.defaultWidth;
      this.loadedName = fontName.split('-')[0];
      this.loading = false;
      return;
    }

    var data;
    switch (properties.type) {
      case 'Type1':
      case 'CIDFontType0':
        this.mimetype = 'font/opentype';

        var subtype = properties.subtype;
        var cff = (subtype === 'Type1C') ?
          new Type2CFF(file, properties) : new CFF(name, file, properties);

        // Wrap the CFF data inside an OTF font file
        data = this.convert(name, cff, properties);
        break;

      case 'TrueType':
      case 'CIDFontType2':
        this.mimetype = 'font/opentype';

        // Repair the TrueType file. It is can be damaged in the point of
        // view of the sanitizer
        data = this.checkAndRepair(name, file, properties);
        break;

      default:
        warn('Font ' + properties.type + ' is not supported');
        break;
    }

    this.data = data;
    this.type = properties.type;
    this.textMatrix = properties.textMatrix;
    this.defaultWidth = properties.defaultWidth;
    this.loadedName = getUniqueName();
    this.composite = properties.composite;
    this.loading = true;
  };

  var numFonts = 0;
  function getUniqueName() {
    return 'pdfFont' + numFonts++;
  }

  function stringToArray(str) {
    var array = [];
    for (var i = 0; i < str.length; ++i)
      array[i] = str.charCodeAt(i);

    return array;
  };

  function arrayToString(arr) {
    var str = '';
    for (var i = 0; i < arr.length; ++i)
      str += String.fromCharCode(arr[i]);

    return str;
  };

  function int16(bytes) {
    return (bytes[0] << 8) + (bytes[1] & 0xff);
  };

  function int32(bytes) {
    return (bytes[0] << 24) + (bytes[1] << 16) +
           (bytes[2] << 8) + (bytes[3] & 0xff);
  };

  function getMaxPower2(number) {
    var maxPower = 0;
    var value = number;
    while (value >= 2) {
      value /= 2;
      maxPower++;
    }

    value = 2;
    for (var i = 1; i < maxPower; i++)
      value *= 2;
    return value;
  };

  function string16(value) {
    return String.fromCharCode((value >> 8) & 0xff) +
           String.fromCharCode(value & 0xff);
  };

  function string32(value) {
    return String.fromCharCode((value >> 24) & 0xff) +
           String.fromCharCode((value >> 16) & 0xff) +
           String.fromCharCode((value >> 8) & 0xff) +
           String.fromCharCode(value & 0xff);
  };

  function createOpenTypeHeader(sfnt, file, numTables) {
    // Windows hates the Mac TrueType sfnt version number
    if (sfnt == 'true')
      sfnt = string32(0x00010000);

    // sfnt version (4 bytes)
    var header = sfnt;

    // numTables (2 bytes)
    header += string16(numTables);

    // searchRange (2 bytes)
    var tablesMaxPower2 = getMaxPower2(numTables);
    var searchRange = tablesMaxPower2 * 16;
    header += string16(searchRange);

    // entrySelector (2 bytes)
    header += string16(Math.log(tablesMaxPower2) / Math.log(2));

    // rangeShift (2 bytes)
    header += string16(numTables * 16 - searchRange);

    file.file += header;
    file.virtualOffset += header.length;
  };

  function createTableEntry(file, tag, data) {
    // offset
    var offset = file.virtualOffset;

    // length
    var length = data.length;

    // Per spec tables must be 4-bytes align so add padding as needed
    while (data.length & 3)
      data.push(0x00);

    while (file.virtualOffset & 3)
      file.virtualOffset++;

    // checksum
    var checksum = 0, n = data.length;
    for (var i = 0; i < n; i += 4)
      checksum = (checksum + int32([data[i], data[i + 1], data[i + 2],
                                    data[i + 3]])) | 0;

    var tableEntry = (tag + string32(checksum) +
                      string32(offset) + string32(length));
    file.file += tableEntry;
    file.virtualOffset += data.length;
  };

  function getRanges(glyphs) {
    // Array.sort() sorts by characters, not numerically, so convert to an
    // array of characters.
    var codes = [];
    var length = glyphs.length;
    for (var n = 0; n < length; ++n)
      codes.push({ unicode: glyphs[n].unicode, code: n });
    codes.sort(function(a, b) {
      return a.unicode - b.unicode;
    });

    // Split the sorted codes into ranges.
    var ranges = [];
    for (var n = 0; n < length; ) {
      var start = codes[n].unicode;
      var startCode = codes[n].code;
      ++n;
      var end = start;
      while (n < length && end + 1 == codes[n].unicode) {
        ++end;
        ++n;
      }
      var endCode = codes[n - 1].code;
      ranges.push([start, end, startCode, endCode]);
    }

    return ranges;
  };

  function createCMapTable(glyphs, deltas) {
    var ranges = getRanges(glyphs);

    var numTables = 1;
    var cmap = '\x00\x00' + // version
               string16(numTables) +  // numTables
               '\x00\x03' + // platformID
               '\x00\x01' + // encodingID
               string32(4 + numTables * 8); // start of the table record

    var segCount = ranges.length + 1;
    var segCount2 = segCount * 2;
    var searchRange = getMaxPower2(segCount) * 2;
    var searchEntry = Math.log(segCount) / Math.log(2);
    var rangeShift = 2 * segCount - searchRange;

    // Fill up the 4 parallel arrays describing the segments.
    var startCount = '';
    var endCount = '';
    var idDeltas = '';
    var idRangeOffsets = '';
    var glyphsIds = '';
    var bias = 0;

    if (deltas) {
      for (var i = 0; i < segCount - 1; i++) {
        var range = ranges[i];
        var start = range[0];
        var end = range[1];
        var offset = (segCount - i) * 2 + bias * 2;
        bias += (end - start + 1);

        startCount += string16(start);
        endCount += string16(end);
        idDeltas += string16(0);
        idRangeOffsets += string16(offset);

        var startCode = range[2];
        var endCode = range[3];
        for (var j = startCode; j <= endCode; ++j)
          glyphsIds += string16(deltas[j]);
      }
    } else {
      for (var i = 0; i < segCount - 1; i++) {
        var range = ranges[i];
        var start = range[0];
        var end = range[1];
        var startCode = range[2];

        startCount += string16(start);
        endCount += string16(end);
        idDeltas += string16((startCode - start + 1) & 0xFFFF);
        idRangeOffsets += string16(0);
      }
    }

    endCount += '\xFF\xFF';
    startCount += '\xFF\xFF';
    idDeltas += '\x00\x01';
    idRangeOffsets += '\x00\x00';

    var format314 = '\x00\x00' + // language
                    string16(segCount2) +
                    string16(searchRange) +
                    string16(searchEntry) +
                    string16(rangeShift) +
                    endCount + '\x00\x00' + startCount +
                    idDeltas + idRangeOffsets + glyphsIds;

    return stringToArray(cmap +
                         '\x00\x04' + // format
                         string16(format314.length + 4) + // length
                         format314);
  };

  function createOS2Table(properties, override) {
    var override = override || {};

    var ulUnicodeRange1 = 0;
    var ulUnicodeRange2 = 0;
    var ulUnicodeRange3 = 0;
    var ulUnicodeRange4 = 0;

    var firstCharIndex = null;
    var lastCharIndex = 0;

    var encoding = properties.encoding;
    for (var index in encoding) {
      var code = encoding[index].unicode;
      if (firstCharIndex > code || !firstCharIndex)
        firstCharIndex = code;
      if (lastCharIndex < code)
        lastCharIndex = code;

      var position = getUnicodeRangeFor(code);
      if (position < 32) {
        ulUnicodeRange1 |= 1 << position;
      } else if (position < 64) {
        ulUnicodeRange2 |= 1 << position - 32;
      } else if (position < 96) {
        ulUnicodeRange3 |= 1 << position - 64;
      } else if (position < 123) {
        ulUnicodeRange4 |= 1 << position - 96;
      } else {
        error('Unicode ranges Bits > 123 are reserved for internal usage');
      }
    }

    var unitsPerEm = override.unitsPerEm || kPDFGlyphSpaceUnits;
    var typoAscent = override.ascent || properties.ascent;
    var typoDescent = override.descent || properties.descent;
    var winAscent = override.yMax || typoAscent;
    var winDescent = -override.yMin || -typoDescent;

    // if there is a units per em value but no other override
    // then scale the calculated ascent
    if (unitsPerEm != kPDFGlyphSpaceUnits &&
        'undefined' == typeof(override.ascent)) {
      // if the font units differ to the PDF glyph space units
      // then scale up the values
      typoAscent = Math.round(typoAscent * unitsPerEm / kPDFGlyphSpaceUnits);
      typoDescent = Math.round(typoDescent * unitsPerEm / kPDFGlyphSpaceUnits);
      winAscent = typoAscent;
      winDescent = -typoDescent;
    }

    return '\x00\x03' + // version
           '\x02\x24' + // xAvgCharWidth
           '\x01\xF4' + // usWeightClass
           '\x00\x05' + // usWidthClass
           '\x00\x00' + // fstype (0 to let the font loads via font-face on IE)
           '\x02\x8A' + // ySubscriptXSize
           '\x02\xBB' + // ySubscriptYSize
           '\x00\x00' + // ySubscriptXOffset
           '\x00\x8C' + // ySubscriptYOffset
           '\x02\x8A' + // ySuperScriptXSize
           '\x02\xBB' + // ySuperScriptYSize
           '\x00\x00' + // ySuperScriptXOffset
           '\x01\xDF' + // ySuperScriptYOffset
           '\x00\x31' + // yStrikeOutSize
           '\x01\x02' + // yStrikeOutPosition
           '\x00\x00' + // sFamilyClass
           '\x00\x00\x06' +
           String.fromCharCode(properties.fixedPitch ? 0x09 : 0x00) +
           '\x00\x00\x00\x00\x00\x00' + // Panose
           string32(ulUnicodeRange1) + // ulUnicodeRange1 (Bits 0-31)
           string32(ulUnicodeRange2) + // ulUnicodeRange2 (Bits 32-63)
           string32(ulUnicodeRange3) + // ulUnicodeRange3 (Bits 64-95)
           string32(ulUnicodeRange4) + // ulUnicodeRange4 (Bits 96-127)
           '\x2A\x32\x31\x2A' + // achVendID
           string16(properties.italicAngle ? 1 : 0) + // fsSelection
           string16(firstCharIndex ||
                    properties.firstChar) + // usFirstCharIndex
           string16(lastCharIndex || properties.lastChar) +  // usLastCharIndex
           string16(typoAscent) + // sTypoAscender
           string16(typoDescent) + // sTypoDescender
           '\x00\x64' + // sTypoLineGap (7%-10% of the unitsPerEM value)
           string16(winAscent) + // usWinAscent
           string16(winDescent) + // usWinDescent
           '\x00\x00\x00\x00' + // ulCodePageRange1 (Bits 0-31)
           '\x00\x00\x00\x00' + // ulCodePageRange2 (Bits 32-63)
           string16(properties.xHeight) + // sxHeight
           string16(properties.capHeight) + // sCapHeight
           string16(0) + // usDefaultChar
           string16(firstCharIndex || properties.firstChar) + // usBreakChar
           '\x00\x03';  // usMaxContext
  };

  function createPostTable(properties) {
    var angle = Math.floor(properties.italicAngle * (Math.pow(2, 16)));
    return '\x00\x03\x00\x00' + // Version number
           string32(angle) + // italicAngle
           '\x00\x00' + // underlinePosition
           '\x00\x00' + // underlineThickness
           string32(properties.fixedPitch) + // isFixedPitch
           '\x00\x00\x00\x00' + // minMemType42
           '\x00\x00\x00\x00' + // maxMemType42
           '\x00\x00\x00\x00' + // minMemType1
           '\x00\x00\x00\x00';  // maxMemType1
  };

  function createNameTable(name) {
    var strings = [
      'Original licence',  // 0.Copyright
      name,                // 1.Font family
      'Unknown',           // 2.Font subfamily (font weight)
      'uniqueID',          // 3.Unique ID
      name,                // 4.Full font name
      'Version 0.11',      // 5.Version
      '',                  // 6.Postscript name
      'Unknown',           // 7.Trademark
      'Unknown',           // 8.Manufacturer
      'Unknown'            // 9.Designer
    ];

    // Mac want 1-byte per character strings while Windows want
    // 2-bytes per character, so duplicate the names table
    var stringsUnicode = [];
    for (var i = 0; i < strings.length; i++) {
      var str = strings[i];

      var strUnicode = '';
      for (var j = 0; j < str.length; j++)
        strUnicode += string16(str.charCodeAt(j));
      stringsUnicode.push(strUnicode);
    }

    var names = [strings, stringsUnicode];
    var platforms = ['\x00\x01', '\x00\x03'];
    var encodings = ['\x00\x00', '\x00\x01'];
    var languages = ['\x00\x00', '\x04\x09'];

    var namesRecordCount = strings.length * platforms.length;
    var nameTable =
      '\x00\x00' +                           // format
      string16(namesRecordCount) +           // Number of names Record
      string16(namesRecordCount * 12 + 6);   // Storage

    // Build the name records field
    var strOffset = 0;
    for (var i = 0; i < platforms.length; i++) {
      var strs = names[i];
      for (var j = 0; j < strs.length; j++) {
        var str = strs[j];
        var nameRecord =
          platforms[i] + // platform ID
          encodings[i] + // encoding ID
          languages[i] + // language ID
          string16(j) + // name ID
          string16(str.length) +
          string16(strOffset);
        nameTable += nameRecord;
        strOffset += str.length;
      }
    }

    nameTable += strings.join('') + stringsUnicode.join('');
    return nameTable;
  }

  constructor.prototype = {
    name: null,
    font: null,
    mimetype: null,
    encoding: null,

    checkAndRepair: function font_checkAndRepair(name, font, properties) {
      function readTableEntry(file) {
        var tag = file.getBytes(4);
        tag = String.fromCharCode(tag[0]) +
              String.fromCharCode(tag[1]) +
              String.fromCharCode(tag[2]) +
              String.fromCharCode(tag[3]);

        var checksum = int32(file.getBytes(4));
        var offset = int32(file.getBytes(4));
        var length = int32(file.getBytes(4));

        // Read the table associated data
        var previousPosition = file.pos;
        file.pos = file.start ? file.start : 0;
        file.skip(offset);
        var data = file.getBytes(length);
        file.pos = previousPosition;

        if (tag == 'head') {
          // clearing checksum adjustment
          data[8] = data[9] = data[10] = data[11] = 0;
          data[17] |= 0x20; //Set font optimized for cleartype flag
        }

        return {
          tag: tag,
          checksum: checksum,
          length: length,
          offset: offset,
          data: data
        };
      };

      function readOpenTypeHeader(ttf) {
        return {
          version: arrayToString(ttf.getBytes(4)),
          numTables: int16(ttf.getBytes(2)),
          searchRange: int16(ttf.getBytes(2)),
          entrySelector: int16(ttf.getBytes(2)),
          rangeShift: int16(ttf.getBytes(2))
        };
      };

      function replaceCMapTable(cmap, font, properties) {
        var start = (font.start ? font.start : 0) + cmap.offset;
        font.pos = start;

        var version = int16(font.getBytes(2));
        var numRecords = int16(font.getBytes(2));

        var records = [];
        for (var i = 0; i < numRecords; i++) {
          records.push({
            platformID: int16(font.getBytes(2)),
            encodingID: int16(font.getBytes(2)),
            offset: int32(font.getBytes(4))
          });
        }

        // Check that table are sorted by platformID then encodingID,
        records.sort(function(a, b) {
          return ((a.platformID << 16) + a.encodingID) -
                 ((b.platformID << 16) + b.encodingID);
        });

        var tables = [records[0]];
        for (var i = 1; i < numRecords; i++) {
          // The sanitizer will drop the font if 2 tables have the same
          // platformID and the same encodingID, this will be correct for
          // most cases but if the font has been made for Mac it could
          // exist a few platformID: 1, encodingID: 0 but with a different
          // language field and that's correct. But the sanitizer does not
          // seem to support this case.
          var current = records[i];
          var previous = records[i - 1];
          if (((current.platformID << 16) + current.encodingID) <=
             ((previous.platformID << 16) + previous.encodingID))
                continue;
          tables.push(current);
        }

        var missing = numRecords - tables.length;
        if (missing) {
          numRecords = tables.length;
          var data = string16(version) + string16(numRecords);

          for (var i = 0; i < numRecords; i++) {
            var table = tables[i];
            data += string16(table.platformID) +
                    string16(table.encodingID) +
                    string32(table.offset);
          }

          for (var i = 0; i < data.length; i++)
            cmap.data[i] = data.charCodeAt(i);
        }

        var encoding = properties.encoding;
        for (var i = 0; i < numRecords; i++) {
          var table = tables[i];
          font.pos = start + table.offset;

          var format = int16(font.getBytes(2));
          var length = int16(font.getBytes(2));
          var language = int16(font.getBytes(2));

          if (format == 4) {
            return cmap.data;
          } else if (format == 0) {
            // Characters below 0x20 are controls characters that are hardcoded
            // into the platform so if some characters in the font are assigned
            // under this limit they will not be displayed so let's rewrite the
            // CMap.
            var glyphs = [];
            var deltas = [];
            for (var j = 0; j < 256; j++) {
              var index = font.getByte();
              if (index) {
                deltas.push(index);

                var unicode = j + kCmapGlyphOffset;
<<<<<<< HEAD
                encoding[j].unicode = unicode;
=======
                var mapping = encoding[j] || {};
                mapping.unicode = unicode;
                encoding[j] = mapping;
>>>>>>> 7df39bb0
                glyphs.push({ unicode: unicode });
              }
            }

            return cmap.data = createCMapTable(glyphs, deltas);
          } else if (format == 6) {
            // Format 6 is a 2-bytes dense mapping, which means the font data
            // lives glue together even if they are pretty far in the unicode
            // table. (This looks weird, so I can have missed something), this
            // works on Linux but seems to fails on Mac so let's rewrite the
            // cmap table to a 3-1-4 style
            var firstCode = int16(font.getBytes(2));
            var entryCount = int16(font.getBytes(2));

            var glyphs = [];
            var ids = [];
            for (var j = 0; j < firstCode + entryCount; j++) {
              var code = (j >= firstCode) ? int16(font.getBytes(2)) : j;
              glyphs.push({ unicode: j + kCmapGlyphOffset });
              ids.push(code);

              var mapping = encoding[j] || {};
              mapping.unicode = glyphs[j].unicode;
              encoding[j] = mapping;
            }
            return cmap.data = createCMapTable(glyphs, ids);
          }
        }
        return cmap.data;
      };

      function sanitizeMetrics(font, header, metrics, numGlyphs) {
        if (!header && !metrics)
          return;

        // The vhea/vmtx tables are not required, so it happens that
        // some fonts embed a vmtx table without a vhea table. In this
        // situation the sanitizer assume numOfLongVerMetrics = 1. As
        // a result it tries to read numGlyphs - 1 SHORT from the vmtx
        // table, and if it is not possible, the font is rejected.
        // So remove the vmtx table if there is no vhea table.
        if (!header && metrics) {
          metrics.data = null;
          return;
        }

        font.pos = (font.start ? font.start : 0) + header.offset;
        font.pos += header.length - 2;
        var numOfMetrics = int16(font.getBytes(2));

        var numOfSidebearings = numGlyphs - numOfMetrics;
        var numMissing = numOfSidebearings -
          ((hmtx.length - numOfMetrics * 4) >> 1);
        if (numMissing > 0) {
          font.pos = (font.start ? font.start : 0) + metrics.offset;
          var entries = '';
          for (var i = 0; i < hmtx.length; i++)
            entries += String.fromCharCode(font.getByte());
          for (var i = 0; i < numMissing; i++)
            entries += '\x00\x00';
          metrics.data = stringToArray(entries);
        }
      };

<<<<<<< HEAD
            var denseRange = ranges[0];
            var start = denseRange[0];
            var end = denseRange[1];
            var index = firstCode;
            for (var j = start; j <= end; j++) {
              var code = j - firstCode - 1;
              var mapping = encoding[index + 1] || {};
              mapping.unicode = glyphs[code].unicode;
              encoding[index++] = mapping;
            }
            return cmap.data = createCMapTable(glyphs);
=======
      function sanitizeGlyphLocations(loca, glyf, numGlyphs,
                                      isGlyphLocationsLong) {
        var itemSize, itemDecode, itemEncode;
        if (isGlyphLocationsLong) {
          itemSize = 4;
          itemDecode = function(data, offset) {
            return (data[offset] << 24) | (data[offset + 1] << 16) |
                   (data[offset + 2] << 8) | data[offset + 3];
          };
          itemEncode = function(data, offset, value) {
            data[offset] = (value >>> 24) & 0xFF;
            data[offset + 1] = (value >> 16) & 0xFF;
            data[offset + 2] = (value >> 8) & 0xFF;
            data[offset + 3] = value & 0xFF;
          };
        } else {
          itemSize = 2;
          itemDecode = function(data, offset) {
            return (data[offset] << 9) | (data[offset + 1] << 1);
          };
          itemEncode = function(data, offset, value) {
            data[offset] = (value >> 9) & 0xFF;
            data[offset + 1] = (value >> 1) & 0xFF;
          };
        }
        var locaData = loca.data;
        var startOffset = itemDecode(locaData, 0);
        var firstOffset = itemDecode(locaData, itemSize);
        if (firstOffset - startOffset < 12 || startOffset > 0) {
          // removing first glyph
          glyf.data = glyf.data.subarray(firstOffset);
          glyf.length -= firstOffset;

          itemEncode(locaData, 0, 0);
          var i, pos = itemSize;
          for (i = 1; i <= numGlyphs; ++i) {
            itemEncode(locaData, pos,
              itemDecode(locaData, pos) - firstOffset);
            pos += itemSize;
>>>>>>> 7df39bb0
          }
        }
      }

      // Check that required tables are present
      var requiredTables = ['OS/2', 'cmap', 'head', 'hhea',
                             'hmtx', 'maxp', 'name', 'post'];

      var header = readOpenTypeHeader(font);
      var numTables = header.numTables;

      var cmap, maxp, hhea, hmtx, vhea, vmtx, head, loca, glyf;
      var tables = [];
      for (var i = 0; i < numTables; i++) {
        var table = readTableEntry(font);
        var index = requiredTables.indexOf(table.tag);
        if (index != -1) {
          if (table.tag == 'cmap')
            cmap = table;
          else if (table.tag == 'maxp')
            maxp = table;
          else if (table.tag == 'hhea')
            hhea = table;
          else if (table.tag == 'hmtx')
            hmtx = table;
          else if (table.tag == 'head')
            head = table;

          requiredTables.splice(index, 1);
        } else {
          if (table.tag == 'vmtx')
            vmtx = table;
          else if (table.tag == 'vhea')
            vhea = table;
          else if (table.tag == 'loca')
            loca = table;
          else if (table.tag == 'glyf')
            glyf = table;
        }
        tables.push(table);
      }

      var numTables = header.numTables + requiredTables.length;

      // header and new offsets. Table entry information is appended to the
      // end of file. The virtualOffset represents where to put the actual
      // data of a particular table;
      var ttf = {
        file: '',
        virtualOffset: numTables * (4 * 4)
      };

      // The new numbers of tables will be the last one plus the num
      // of missing tables
      createOpenTypeHeader(header.version, ttf, numTables);

      if (requiredTables.indexOf('OS/2') != -1) {
        // extract some more font properties from the OpenType head and
        // hhea tables; yMin and descent value are always negative
        var override = {
          unitsPerEm: int16([head.data[18], head.data[19]]),
          yMax: int16([head.data[42], head.data[43]]),
          yMin: int16([head.data[38], head.data[39]]) - 0x10000,
          ascent: int16([hhea.data[4], hhea.data[5]]),
          descent: int16([hhea.data[6], hhea.data[7]]) - 0x10000
        };

        tables.push({
          tag: 'OS/2',
          data: stringToArray(createOS2Table(properties, override))
        });
      }

      // Ensure the [h/v]mtx tables contains the advance width and
      // sidebearings information for numGlyphs in the maxp table
      font.pos = (font.start || 0) + maxp.offset;
      var version = int16(font.getBytes(4));
      var numGlyphs = int16(font.getBytes(2));

      sanitizeMetrics(font, hhea, hmtx, numGlyphs);
      sanitizeMetrics(font, vhea, vmtx, numGlyphs);

      if (head && loca && glyf) {
        var isGlyphLocationsLong = int16([head.data[50], head.data[51]]);
        sanitizeGlyphLocations(loca, glyf, numGlyphs, isGlyphLocationsLong);
      }

      // Sanitizer reduces the glyph advanceWidth to the maxAdvanceWidth
      // Sometimes it's 0. That needs to be fixed
      if (hhea.data[10] == 0 && hhea.data[11] == 0) {
        hhea.data[10] = 0xFF;
        hhea.data[11] = 0xFF;
      }

      // Replace the old CMAP table with a shiny new one
      if (properties.type == 'CIDFontType2') {
        // Type2 composite fonts map characters directly to glyphs so the cmap
        // table must be replaced.
        // canvas fillText will reencode some characters even if the font has a
        // glyph at that position - e.g. newline is converted to a space and
        // U+00AD (soft hyphen) is not drawn.
        // So, offset all the glyphs by 0xFF to avoid these cases and use
        // the encoding to map incoming characters to the new glyph positions
        if (!cmap) {
          cmap = {
            tag: 'cmap',
            data: null
          };
          tables.push(cmap);
        }

<<<<<<< HEAD
        var encoding = properties.encoding;
        if (!encoding[0]) {
          // the font is directly characters to glyphs with no encoding
          // so create an identity encoding
          for (i = 0; i < numGlyphs; i++)
            encoding[i] = { unicode: i + kCmapGlyphOffset };
        } else {
          for (var code in encoding)
            encoding[code].unicode += kCmapGlyphOffset;
        }

        var glyphs = [];
        for (var i = 1; i < numGlyphs; i++)
          glyphs.push({ unicode: i + kCmapGlyphOffset });
=======
        var encoding = properties.encoding, i;
        if (!encoding[0]) {
          // the font is directly characters to glyphs with no encoding
          // so create an identity encoding
          var widths = properties.widths;
          for (i = 0; i < numGlyphs; i++) {
            var width = widths[i];
            encoding[i] = {
              unicode: i <= 0x1f || (i >= 127 && i <= 255) ?
                i + kCmapGlyphOffset : i,
              width: IsNum(width) ? width : properties.defaultWidth
            };
          }
        } else {
          for (i in encoding) {
            if (encoding.hasOwnProperty(i)) {
              var unicode = encoding[i].unicode;
              if (unicode <= 0x1f || (unicode >= 127 && unicode <= 255))
                encoding[i].unicode = unicode += kCmapGlyphOffset;
            }
          }
        }

        var glyphs = [];
        for (i = 1; i < numGlyphs; i++) {
          glyphs.push({
            unicode: i <= 0x1f || (i >= 127 && i <= 255) ?
              i + kCmapGlyphOffset : i
          });
        }
>>>>>>> 7df39bb0
        cmap.data = createCMapTable(glyphs);
      } else {
        replaceCMapTable(cmap, font, properties);
      }

      // Rewrite the 'post' table if needed
      if (requiredTables.indexOf('post') != -1) {
        tables.push({
          tag: 'post',
          data: stringToArray(createPostTable(properties))
        });
      }

      // Rewrite the 'name' table if needed
      if (requiredTables.indexOf('name') != -1) {
        tables.push({
          tag: 'name',
          data: stringToArray(createNameTable(this.name))
        });
      }

      // Tables needs to be written by ascendant alphabetic order
      tables.sort(function tables_sort(a, b) {
        return (a.tag > b.tag) - (a.tag < b.tag);
      });

      // rewrite the tables but tweak offsets
      for (var i = 0; i < tables.length; i++) {
        var table = tables[i];
        var data = [];

        var tableData = table.data;
        for (var j = 0; j < tableData.length; j++)
          data.push(tableData[j]);
        createTableEntry(ttf, table.tag, data);
      }

      // Add the table datas
      for (var i = 0; i < tables.length; i++) {
        var table = tables[i];
        var tableData = table.data;
        ttf.file += arrayToString(tableData);

        // 4-byte aligned data
        while (ttf.file.length & 3)
          ttf.file += String.fromCharCode(0);
      }

      return stringToArray(ttf.file);
    },

    convert: function font_convert(fontName, font, properties) {
      function isFixedPitch(glyphs) {
        for (var i = 0; i < glyphs.length - 1; i++) {
          if (glyphs[i] != glyphs[i + 1])
            return false;
        }
        return true;
      }

      // The offsets object holds at the same time a representation of where
      // to write the table entry information about a table and another offset
      // representing the offset where to draw the actual data of a particular
      // table
      var kRequiredTablesCount = 9;

      var otf = {
        file: '',
        virtualOffset: 9 * (4 * 4)
      };

      createOpenTypeHeader('\x4F\x54\x54\x4F', otf, 9);

      var charstrings = font.charstrings;
      properties.fixedPitch = isFixedPitch(charstrings);

      var fields = {
        // PostScript Font Program
        'CFF ': font.data,

        // OS/2 and Windows Specific metrics
        'OS/2': stringToArray(createOS2Table(properties)),

        // Character to glyphs mapping
        'cmap': createCMapTable(charstrings.slice(), font.glyphIds),

        // Font header
        'head': (function() {
          return stringToArray(
              '\x00\x01\x00\x00' + // Version number
              '\x00\x00\x10\x00' + // fontRevision
              '\x00\x00\x00\x00' + // checksumAdjustement
              '\x5F\x0F\x3C\xF5' + // magicNumber
              '\x00\x00' + // Flags
              '\x03\xE8' + // unitsPerEM (defaulting to 1000)
              '\x00\x00\x00\x00\x9e\x0b\x7e\x27' + // creation date
              '\x00\x00\x00\x00\x9e\x0b\x7e\x27' + // modifification date
              '\x00\x00' + // xMin
              string16(properties.descent) + // yMin
              '\x0F\xFF' + // xMax
              string16(properties.ascent) + // yMax
              string16(properties.italicAngle ? 2 : 0) + // macStyle
              '\x00\x11' + // lowestRecPPEM
              '\x00\x00' + // fontDirectionHint
              '\x00\x00' + // indexToLocFormat
              '\x00\x00');  // glyphDataFormat
        })(),

        // Horizontal header
        'hhea': (function() {
          return stringToArray(
              '\x00\x01\x00\x00' + // Version number
              string16(properties.ascent) + // Typographic Ascent
              string16(properties.descent) + // Typographic Descent
              '\x00\x00' + // Line Gap
              '\xFF\xFF' + // advanceWidthMax
              '\x00\x00' + // minLeftSidebearing
              '\x00\x00' + // minRightSidebearing
              '\x00\x00' + // xMaxExtent
              string16(properties.capHeight) + // caretSlopeRise
              string16(Math.tan(properties.italicAngle) *
                       properties.xHeight) + // caretSlopeRun
              '\x00\x00' + // caretOffset
              '\x00\x00' + // -reserved-
              '\x00\x00' + // -reserved-
              '\x00\x00' + // -reserved-
              '\x00\x00' + // -reserved-
              '\x00\x00' + // metricDataFormat
              string16(charstrings.length + 1)); // Number of HMetrics
        })(),

        // Horizontal metrics
        'hmtx': (function() {
          var hmtx = '\x00\x00\x00\x00'; // Fake .notdef
          for (var i = 0; i < charstrings.length; i++) {
            hmtx += string16(charstrings[i].width) + string16(0);
          }
          return stringToArray(hmtx);
        })(),

        // Maximum profile
        'maxp': (function() {
          return stringToArray(
              '\x00\x00\x50\x00' + // Version number
             string16(charstrings.length + 1)); // Num of glyphs
        })(),

        // Naming tables
        'name': stringToArray(createNameTable(fontName)),

        // PostScript informations
        'post': stringToArray(createPostTable(properties))
      };

      for (var field in fields)
        createTableEntry(otf, field, fields[field]);

      for (var field in fields) {
        var table = fields[field];
        otf.file += arrayToString(table);
      }

      return stringToArray(otf.file);
    },

    bindWorker: function font_bindWorker(data) {
      postMessage({
        action: 'font',
        data: {
          raw: data,
          fontName: this.loadedName,
          mimetype: this.mimetype
        }
      });
    },

    bindDOM: function font_bindDom(data) {
      var fontName = this.loadedName;

      // Add the font-face rule to the document
      var url = ('url(data:' + this.mimetype + ';base64,' +
                 window.btoa(data) + ');');
      var rule = "@font-face { font-family:'" + fontName + "';src:" + url + '}';
      var styleSheet = document.styleSheets[0];
      if (!styleSheet) {
        document.documentElement.firstChild.appendChild(
          document.createElement('style'));
        styleSheet = document.styleSheets[0];
      }
      styleSheet.insertRule(rule, styleSheet.cssRules.length);

      return rule;
    },

    charsToGlyphs: function fonts_chars2Glyphs(chars) {
      var charsCache = this.charsCache;
      var glyphs;

      // if we translated this string before, just grab it from the cache
      if (charsCache) {
        glyphs = charsCache[chars];
        if (glyphs)
          return glyphs;
      }

      // lazily create the translation cache
      if (!charsCache)
        charsCache = this.charsCache = Object.create(null);

      // translate the string using the font's encoding
      var encoding = this.encoding;
      if (!encoding)
        return chars;

      glyphs = [];

      if (this.composite) {
        // composite fonts have multi-byte strings convert the string from
        // single-byte to multi-byte
        // XXX assuming CIDFonts are two-byte - later need to extract the
        // correct byte encoding according to the PDF spec
        var length = chars.length - 1; // looping over two bytes at a time so
                                       // loop should never end on the last byte
        for (var i = 0; i < length; i++) {
          var charcode = int16([chars.charCodeAt(i++), chars.charCodeAt(i)]);
<<<<<<< HEAD
          var unicode = encoding[charcode].unicode;
          str += String.fromCharCode(unicode);
=======
          var glyph = encoding[charcode];
          if ('undefined' == typeof(glyph)) {
            warn('Unencoded charcode ' + charcode);
            glyph = {
              unicode: charcode,
              width: this.defaultWidth
            };
          }
          glyphs.push(glyph);
          // placing null after each word break charcode (ASCII SPACE)
          if (charcode == 0x20)
            glyphs.push(null);
>>>>>>> 7df39bb0
        }
      }
      else {
        for (var i = 0; i < chars.length; ++i) {
          var charcode = chars.charCodeAt(i);
<<<<<<< HEAD
          var unicode = encoding[charcode].unicode;
          if ('undefined' == typeof(unicode)) {
            warn('Unencoded charcode ' + charcode);
            unicode = charcode;
          }

          // Handle surrogate pairs
          if (unicode > 0xFFFF) {
            str += String.fromCharCode(unicode & 0xFFFF);
            unicode >>= 16;
=======
          var glyph = encoding[charcode];
          if ('undefined' == typeof(glyph)) {
            warn('Unencoded charcode ' + charcode);
            glyph = {
              unicode: charcode,
              width: this.defaultWidth
            };
>>>>>>> 7df39bb0
          }
          glyphs.push(glyph);
          if (charcode == 0x20)
            glyphs.push(null);
        }
      }

      // Enter the translated string into the cache
      return (charsCache[chars] = glyphs);
    }
  };

  return constructor;
})();

/*
 * Type1Parser encapsulate the needed code for parsing a Type1 font
 * program. Some of its logic depends on the Type2 charstrings
 * structure.
 */
var Type1Parser = function() {
  /*
   * Decrypt a Sequence of Ciphertext Bytes to Produce the Original Sequence
   * of Plaintext Bytes. The function took a key as a parameter which can be
   * for decrypting the eexec block of for decoding charStrings.
   */
  var kEexecEncryptionKey = 55665;
  var kCharStringsEncryptionKey = 4330;

  function decrypt(stream, key, discardNumber) {
    var r = key, c1 = 52845, c2 = 22719;
    var decryptedString = [];

    var value = '';
    var count = stream.length;
    for (var i = 0; i < count; i++) {
      value = stream[i];
      decryptedString[i] = value ^ (r >> 8);
      r = ((value + r) * c1 + c2) & ((1 << 16) - 1);
    }
    return decryptedString.slice(discardNumber);
  }

  /*
   * CharStrings are encoded following the the CharString Encoding sequence
   * describe in Chapter 6 of the "Adobe Type1 Font Format" specification.
   * The value in a byte indicates a command, a number, or subsequent bytes
   * that are to be interpreted in a special way.
   *
   * CharString Number Encoding:
   *  A CharString byte containing the values from 32 through 255 inclusive
   *  indicate an integer. These values are decoded in four ranges.
   *
   * 1. A CharString byte containing a value, v, between 32 and 246 inclusive,
   * indicate the integer v - 139. Thus, the integer values from -107 through
   * 107 inclusive may be encoded in single byte.
   *
   * 2. A CharString byte containing a value, v, between 247 and 250 inclusive,
   * indicates an integer involving the next byte, w, according to the formula:
   * [(v - 247) x 256] + w + 108
   *
   * 3. A CharString byte containing a value, v, between 251 and 254 inclusive,
   * indicates an integer involving the next byte, w, according to the formula:
   * -[(v - 251) * 256] - w - 108
   *
   * 4. A CharString containing the value 255 indicates that the next 4 bytes
   * are a two complement signed integer. The first of these bytes contains the
   * highest order bits, the second byte contains the next higher order bits
   * and the fourth byte contain the lowest order bits.
   *
   *
   * CharString Command Encoding:
   *  CharStrings commands are encoded in 1 or 2 bytes.
   *
   *  Single byte commands are encoded in 1 byte that contains a value between
   *  0 and 31 inclusive.
   *  If a command byte contains the value 12, then the value in the next byte
   *  indicates a command. This "escape" mechanism allows many extra commands
   * to be encoded and this encoding technique helps to minimize the length of
   * the charStrings.
   */
  var charStringDictionary = {
    '1': 'hstem',
    '3': 'vstem',
    '4': 'vmoveto',
    '5': 'rlineto',
    '6': 'hlineto',
    '7': 'vlineto',
    '8': 'rrcurveto',

    // closepath is a Type1 command that do not take argument and is useless
    // in Type2 and it can simply be ignored.
    '9': null, // closepath

    '10': 'callsubr',

    // return is normally used inside sub-routines to tells to the execution
    // flow that it can be back to normal.
    // During the translation process Type1 charstrings will be flattened and
    // sub-routines will be embedded directly into the charstring directly, so
    // this can be ignored safely.
    '11': 'return',

    '12': {
      // dotsection is a Type1 command to specify some hinting feature for dots
      // that do not take a parameter and it can safely be ignored for Type2.
      '0': null, // dotsection

      // [vh]stem3 are Type1 only and Type2 supports [vh]stem with multiple
      // parameters, so instead of returning [vh]stem3 take a shortcut and
      // return [vhstem] instead.
      '1': 'vstem',
      '2': 'hstem',

      // Type1 only command with command not (yet) built-in ,throw an error
      '6': -1, // seac
      '7': -1, // sbw

      '11': 'sub',
      '12': 'div',

      // callothersubr is a mechanism to make calls on the postscript
      // interpreter, this is not supported by Type2 charstring but hopefully
      // most of the default commands can be ignored safely.
      '16': 'callothersubr',

      '17': 'pop',

      // setcurrentpoint sets the current point to x, y without performing a
      // moveto (this is a one shot positionning command). This is used only
      // with the return of an OtherSubrs call.
      // TODO Implement the OtherSubrs charstring embedding and replace this
      // call by a no-op, like 2 'pop' commands for example.
      '33': null // setcurrentpoint
    },
    '13': 'hsbw',
    '14': 'endchar',
    '21': 'rmoveto',
    '22': 'hmoveto',
    '30': 'vhcurveto',
    '31': 'hvcurveto'
  };

  var kEscapeCommand = 12;

  function decodeCharString(array) {
    var charstring = [];
    var lsb = 0;
    var width = 0;

    var value = '';
    var count = array.length;
    for (var i = 0; i < count; i++) {
      value = array[i];

      if (value < 32) {
        var command = null;
        if (value == kEscapeCommand) {
          var escape = array[++i];

          // TODO Clean this code
          if (escape == 16) {
            var index = charstring.pop();
            var argc = charstring.pop();
            for (var j = 0; j < argc; j++)
              charstring.push('drop');

            // If the flex mechanism is not used in a font program, Adobe
            // states that entries 0, 1 and 2 can simply be replaced by
            // {}, which means that we can simply ignore them.
            if (index < 3) {
              continue;
            }

            // This is the same things about hint replacement, if it is not used
            // entry 3 can be replaced by {3}
            // TODO support hint replacment
            if (index == 3) {
              charstring.push(3);
              i++;
              continue;
            }
          } else if (!kHintingEnabled && (value == 1 || value == 2)) {
            charstring.push('drop', 'drop', 'drop', 'drop', 'drop', 'drop');
            continue;
          }

          command = charStringDictionary['12'][escape];
        } else {
          // TODO Clean this code
          if (value == 13) { // hsbw
            if (charstring.length == 2) {
              lsb = charstring[0];
              width = charstring[1];
              charstring.splice(0, 1);
            } else if (charstring.length == 4 && charstring[3] == 'div') {
              lsb = charstring[0];
              width = charstring[1] / charstring[2];
              charstring.splice(0, 1);
            } else if (charstring.length == 4 && charstring[2] == 'div') {
              lsb = charstring[0] / charstring[1];
              width = charstring[3];
              charstring.splice(0, 3);
            } else {
              error('Unsupported hsbw format: ' + charstring);
            }

            charstring.push(lsb, 'hmoveto');
            continue;
          } else if (!kHintingEnabled && (value == 1 || value == 3)) {
            charstring.push('drop', 'drop');
            continue;
          }
          command = charStringDictionary[value];
        }

        // Some charstring commands are meaningless in Type2 and will return
        // a null, let's just ignored them
        if (!command && i < count) {
          continue;
        } else if (!command) {
          break;
        } else if (command == -1) {
          warn('Support for Type1 command ' + value +
                ' (' + escape + ') is not implemented in charstring: ' +
                charstring);
        }

        value = command;
      } else if (value <= 246) {
        value = value - 139;
      } else if (value <= 250) {
        value = ((value - 247) * 256) + array[++i] + 108;
      } else if (value <= 254) {
        value = -((value - 251) * 256) - array[++i] - 108;
      } else {
        value = (array[++i] & 0xff) << 24 | (array[++i] & 0xff) << 16 |
                (array[++i] & 0xff) << 8 | (array[++i] & 0xff) << 0;
      }

      charstring.push(value);
    }

    return { charstring: charstring, width: width, lsb: lsb };
  }

  /*
   * Returns an object containing a Subrs array and a CharStrings
   * array extracted from and eexec encrypted block of data
   */
  function readNumberArray(str, index) {
    var start = index;
    while (str[index++] != '[')
      start++;
    start++;

    var count = 0;
    while (str[index++] != ']')
      count++;

    var array = str.substr(start, count).split(' ');
    for (var i = 0; i < array.length; i++)
      array[i] = parseFloat(array[i] || 0);
    return array;
  }

  function readNumber(str, index) {
    while (str[index] == ' ')
      index++;

    var start = index;

    var count = 0;
    while (str[index++] != ' ')
      count++;

    return parseFloat(str.substr(start, count) || 0);
  }

  function isSeparator(c) {
    return c == ' ' || c == '\n' || c == '\x0d';
  }

  this.extractFontProgram = function t1_extractFontProgram(stream) {
    var eexec = decrypt(stream, kEexecEncryptionKey, 4);
    var eexecStr = '';
    for (var i = 0; i < eexec.length; i++)
      eexecStr += String.fromCharCode(eexec[i]);

    var glyphsSection = false, subrsSection = false;
    var program = {
      subrs: [],
      charstrings: [],
      properties: {
        'private': {
          'lenIV': 4
        }
      }
    };

    var glyph = '';
    var token = '';
    var length = 0;

    var c = '';
    var count = eexecStr.length;
    for (var i = 0; i < count; i++) {
      var getToken = function getToken() {
        while (i < count && isSeparator(eexecStr[i]))
          ++i;

        var token = '';
        while (i < count && !isSeparator(eexecStr[i]))
          token += eexecStr[i++];

        return token;
      };
      var c = eexecStr[i];

      if ((glyphsSection || subrsSection) &&
          (token == 'RD' || token == '-|')) {
        i++;
        var data = eexec.slice(i, i + length);
        var lenIV = program.properties.private['lenIV'];
        var encoded = decrypt(data, kCharStringsEncryptionKey, lenIV);
        var str = decodeCharString(encoded);

        if (glyphsSection) {
          program.charstrings.push({
            glyph: glyph,
            data: str.charstring,
            lsb: str.lsb,
            width: str.width
          });
        } else {
          program.subrs.push(str.charstring);
        }
        i += length;
        token = '';
      } else if (isSeparator(c)) {
        length = parseInt(token, 10);
        token = '';
      } else {
        token += c;
        if (!glyphsSection) {
          switch (token) {
            case '/CharString':
              glyphsSection = true;
              break;
            case '/Subrs':
              ++i;
              var num = parseInt(getToken(), 10);
              getToken(); // read in 'array'
              for (var j = 0; j < num; ++j) {
                var t = getToken(); // read in 'dup'
                if (t == 'ND' || t == '|-' || t == 'noaccess')
                  break;
                var index = parseInt(getToken(), 10);
                if (index > j)
                  j = index;
                var length = parseInt(getToken(), 10);
                getToken(); // read in 'RD'
                var data = eexec.slice(i + 1, i + 1 + length);
                var lenIV = program.properties.private['lenIV'];
                var encoded = decrypt(data, kCharStringsEncryptionKey, lenIV);
                var str = decodeCharString(encoded);
                i = i + 1 + length;
                t = getToken(); // read in 'NP'
                if (t == 'noaccess')
                  getToken(); // read in 'put'
                program.subrs[index] = str.charstring;
              }
              break;
            case '/BlueValues':
            case '/OtherBlues':
            case '/FamilyBlues':
            case '/FamilyOtherBlues':
            case '/StemSnapH':
            case '/StemSnapV':
              program.properties.private[token.substring(1)] =
                readNumberArray(eexecStr, i + 1);
              break;
            case '/StdHW':
            case '/StdVW':
              program.properties.private[token.substring(1)] =
                readNumberArray(eexecStr, i + 2)[0];
              break;
            case '/BlueShift':
            case '/lenIV':
            case '/BlueFuzz':
            case '/BlueScale':
            case '/LanguageGroup':
            case '/ExpansionFactor':
              program.properties.private[token.substring(1)] =
                readNumber(eexecStr, i + 1);
              break;
          }
        } else if (c == '/') {
          token = glyph = '';
          while ((c = eexecStr[++i]) != ' ')
            glyph += c;
        }
      }
    }

    return program;
  };

  this.extractFontHeader = function t1_extractFontHeader(stream, properties) {
    var headerString = '';
    for (var i = 0; i < stream.length; i++)
      headerString += String.fromCharCode(stream[i]);

    var token = '';
    var count = headerString.length;
    for (var i = 0; i < count; i++) {
      var getToken = function getToken() {
        var char = headerString[i];
        while (i < count && (isSeparator(char) || char == '/'))
          char = headerString[++i];

        var token = '';
        while (i < count && !(isSeparator(char) || char == '/')) {
          token += char;
          char = headerString[++i];
        }

        return token;
      };

      var c = headerString[i];
      if (isSeparator(c)) {
        switch (token) {
          case '/FontMatrix':
            var matrix = readNumberArray(headerString, i + 1);

            // The FontMatrix is in unitPerEm, so make it pixels
            for (var j = 0; j < matrix.length; j++)
              matrix[j] *= 1000;

            // Make the angle into the right direction
            matrix[2] *= -1;

            properties.textMatrix = matrix;
            break;
          case '/Encoding':
            var size = parseInt(getToken(), 10);
            getToken(); // read in 'array'

            for (var j = 0; j < size; j++) {
              var token = getToken();
              if (token == 'dup') {
                var index = parseInt(getToken(), 10);
                var glyph = getToken();

                if ('undefined' == typeof(properties.differences[index])) {
<<<<<<< HEAD
                  var mapping = { unicode: GlyphsUnicode[glyph] || j };
                  properties.glyphs[glyph] = properties.encoding[index] = mapping;
=======
                  var mapping = properties.encoding[index] || {};
                  mapping.unicode = GlyphsUnicode[glyph] || index;
                  properties.glyphs[glyph] = properties.encoding[index] =
                                             mapping;
>>>>>>> 7df39bb0
                }
                getToken(); // read the in 'put'
              }
            }
            break;
        }
        token = '';
      } else {
        token += c;
      }
    }
  };
};

/**
 * The CFF class takes a Type1 file and wrap it into a
 * 'Compact Font Format' which itself embed Type2 charstrings.
 */
var CFFStrings = [
  '.notdef', 'space', 'exclam', 'quotedbl', 'numbersign', 'dollar', 'percent',
  'ampersand', 'quoteright', 'parenleft', 'parenright', 'asterisk', 'plus',
  'comma', 'hyphen', 'period', 'slash', 'zero', 'one', 'two', 'three', 'four',
  'five', 'six', 'seven', 'eight', 'nine', 'colon', 'semicolon', 'less',
  'equal', 'greater', 'question', 'at', 'A', 'B', 'C', 'D', 'E', 'F', 'G', 'H',
  'I', 'J', 'K', 'L', 'M', 'N', 'O', 'P', 'Q', 'R', 'S', 'T', 'U', 'V', 'W',
  'X', 'Y', 'Z', 'bracketleft', 'backslash', 'bracketright', 'asciicircum',
  'underscore', 'quoteleft', 'a', 'b', 'c', 'd', 'e', 'f', 'g', 'h', 'i', 'j',
  'k', 'l', 'm', 'n', 'o', 'p', 'q', 'r', 's', 't', 'u', 'v', 'w', 'x', 'y',
  'z', 'braceleft', 'bar', 'braceright', 'asciitilde', 'exclamdown', 'cent',
  'sterling', 'fraction', 'yen', 'florin', 'section', 'currency',
  'quotesingle', 'quotedblleft', 'guillemotleft', 'guilsinglleft',
  'guilsinglright', 'fi', 'fl', 'endash', 'dagger', 'daggerdbl',
  'periodcentered', 'paragraph', 'bullet', 'quotesinglbase', 'quotedblbase',
  'quotedblright', 'guillemotright', 'ellipsis', 'perthousand', 'questiondown',
  'grave', 'acute', 'circumflex', 'tilde', 'macron', 'breve', 'dotaccent',
  'dieresis', 'ring', 'cedilla', 'hungarumlaut', 'ogonek', 'caron', 'emdash',
  'AE', 'ordfeminine', 'Lslash', 'Oslash', 'OE', 'ordmasculine', 'ae',
  'dotlessi', 'lslash', 'oslash', 'oe', 'germandbls', 'onesuperior',
  'logicalnot', 'mu', 'trademark', 'Eth', 'onehalf', 'plusminus', 'Thorn',
  'onequarter', 'divide', 'brokenbar', 'degree', 'thorn', 'threequarters',
  'twosuperior', 'registered', 'minus', 'eth', 'multiply', 'threesuperior',
  'copyright', 'Aacute', 'Acircumflex', 'Adieresis', 'Agrave', 'Aring',
  'Atilde', 'Ccedilla', 'Eacute', 'Ecircumflex', 'Edieresis', 'Egrave',
  'Iacute', 'Icircumflex', 'Idieresis', 'Igrave', 'Ntilde', 'Oacute',
  'Ocircumflex', 'Odieresis', 'Ograve', 'Otilde', 'Scaron', 'Uacute',
  'Ucircumflex', 'Udieresis', 'Ugrave', 'Yacute', 'Ydieresis', 'Zcaron',
  'aacute', 'acircumflex', 'adieresis', 'agrave', 'aring', 'atilde',
  'ccedilla', 'eacute', 'ecircumflex', 'edieresis', 'egrave', 'iacute',
  'icircumflex', 'idieresis', 'igrave', 'ntilde', 'oacute', 'ocircumflex',
  'odieresis', 'ograve', 'otilde', 'scaron', 'uacute', 'ucircumflex',
  'udieresis', 'ugrave', 'yacute', 'ydieresis', 'zcaron', 'exclamsmall',
  'Hungarumlautsmall', 'dollaroldstyle', 'dollarsuperior', 'ampersandsmall',
  'Acutesmall', 'parenleftsuperior', 'parenrightsuperior', '266 ff',
  'onedotenleader', 'zerooldstyle', 'oneoldstyle', 'twooldstyle',
  'threeoldstyle', 'fouroldstyle', 'fiveoldstyle', 'sixoldstyle',
  'sevenoldstyle', 'eightoldstyle', 'nineoldstyle', 'commasuperior',
  'threequartersemdash', 'periodsuperior', 'questionsmall', 'asuperior',
  'bsuperior', 'centsuperior', 'dsuperior', 'esuperior', 'isuperior',
  'lsuperior', 'msuperior', 'nsuperior', 'osuperior', 'rsuperior', 'ssuperior',
  'tsuperior', 'ff', 'ffi', 'ffl', 'parenleftinferior', 'parenrightinferior',
  'Circumflexsmall', 'hyphensuperior', 'Gravesmall', 'Asmall', 'Bsmall',
  'Csmall', 'Dsmall', 'Esmall', 'Fsmall', 'Gsmall', 'Hsmall', 'Ismall',
  'Jsmall', 'Ksmall', 'Lsmall', 'Msmall', 'Nsmall', 'Osmall', 'Psmall',
  'Qsmall', 'Rsmall', 'Ssmall', 'Tsmall', 'Usmall', 'Vsmall', 'Wsmall',
  'Xsmall', 'Ysmall', 'Zsmall', 'colonmonetary', 'onefitted', 'rupiah',
  'Tildesmall', 'exclamdownsmall', 'centoldstyle', 'Lslashsmall',
  'Scaronsmall', 'Zcaronsmall', 'Dieresissmall', 'Brevesmall', 'Caronsmall',
  'Dotaccentsmall', 'Macronsmall', 'figuredash', 'hypheninferior',
  'Ogoneksmall', 'Ringsmall', 'Cedillasmall', 'questiondownsmall', 'oneeighth',
  'threeeighths', 'fiveeighths', 'seveneighths', 'onethird', 'twothirds',
  'zerosuperior', 'foursuperior', 'fivesuperior', 'sixsuperior',
  'sevensuperior', 'eightsuperior', 'ninesuperior', 'zeroinferior',
  'oneinferior', 'twoinferior', 'threeinferior', 'fourinferior',
  'fiveinferior', 'sixinferior', 'seveninferior', 'eightinferior',
  'nineinferior', 'centinferior', 'dollarinferior', 'periodinferior',
  'commainferior', 'Agravesmall', 'Aacutesmall', 'Acircumflexsmall',
  'Atildesmall', 'Adieresissmall', 'Aringsmall', 'AEsmall', 'Ccedillasmall',
  'Egravesmall', 'Eacutesmall', 'Ecircumflexsmall', 'Edieresissmall',
  'Igravesmall', 'Iacutesmall', 'Icircumflexsmall', 'Idieresissmall',
  'Ethsmall', 'Ntildesmall', 'Ogravesmall', 'Oacutesmall', 'Ocircumflexsmall',
  'Otildesmall', 'Odieresissmall', 'OEsmall', 'Oslashsmall', 'Ugravesmall',
  'Uacutesmall', 'Ucircumflexsmall', 'Udieresissmall', 'Yacutesmall',
  'Thornsmall', 'Ydieresissmall', '001.000', '001.001', '001.002', '001.003',
  'Black', 'Bold', 'Book', 'Light', 'Medium', 'Regular', 'Roman', 'Semibold'
];

var type1Parser = new Type1Parser();

var CFF = function(name, file, properties) {
  // Get the data block containing glyphs and subrs informations
  var headerBlock = file.getBytes(properties.length1);
  type1Parser.extractFontHeader(headerBlock, properties);

  // Decrypt the data blocks and retrieve it's content
  var eexecBlock = file.getBytes(properties.length2);
  var data = type1Parser.extractFontProgram(eexecBlock);
  for (var info in data.properties)
    properties[info] = data.properties[info];

  var charstrings = this.getOrderedCharStrings(data.charstrings, properties);
  var type2Charstrings = this.getType2Charstrings(charstrings);
  var subrs = this.getType2Subrs(data.subrs);

  this.charstrings = charstrings;
  this.data = this.wrap(name, type2Charstrings, this.charstrings,
                        subrs, properties);
};

CFF.prototype = {
  createCFFIndexHeader: function cff_createCFFIndexHeader(objects, isByte) {
    // First 2 bytes contains the number of objects contained into this index
    var count = objects.length;

    // If there is no object, just create an array saying that with another
    // offset byte.
    if (count == 0)
      return '\x00\x00\x00';

    var data = String.fromCharCode((count >> 8) & 0xFF, count & 0xff);

    // Next byte contains the offset size use to reference object in the file
    // Actually we're using 0x04 to be sure to be able to store everything
    // without thinking of it while coding.
    data += '\x04';

    // Add another offset after this one because we need a new offset
    var relativeOffset = 1;
    for (var i = 0; i < count + 1; i++) {
      data += String.fromCharCode((relativeOffset >>> 24) & 0xFF,
                                  (relativeOffset >> 16) & 0xFF,
                                  (relativeOffset >> 8) & 0xFF,
                                  relativeOffset & 0xFF);

      if (objects[i])
        relativeOffset += objects[i].length;
    }

    for (var i = 0; i < count; i++) {
      for (var j = 0; j < objects[i].length; j++)
        data += isByte ? String.fromCharCode(objects[i][j] & 0xFF) :
                objects[i][j];
    }
    return data;
  },

  encodeNumber: function cff_encodeNumber(value) {
    if (value >= -32768 && value <= 32767) {
      return '\x1c' +
             String.fromCharCode((value >> 8) & 0xFF) +
             String.fromCharCode(value & 0xFF);
    } else if (value >= (-2147483648) && value <= 2147483647) {
      return '\x1d' +
             String.fromCharCode((value >> 24) & 0xFF) +
             String.fromCharCode((value >> 16) & 0xFF) +
             String.fromCharCode((value >> 8) & 0xFF) +
             String.fromCharCode(value & 0xFF);
    }
    error('Value: ' + value + ' is not allowed');
    return null;
  },

  getOrderedCharStrings: function cff_getOrderedCharStrings(glyphs,
                                                            properties) {
    var charstrings = [];
    var missings = [];

    for (var i = 0; i < glyphs.length; i++) {
      var glyph = glyphs[i];
      var mapping = properties.glyphs[glyph.glyph];
      if (!mapping) {
        if (glyph.glyph != '.notdef')
          missings.push(glyph.glyph);
      } else {
        charstrings.push({
          glyph: glyph.glyph,
          unicode: mapping.unicode,
          charstring: glyph.data,
          width: glyph.width,
          lsb: glyph.lsb
        });
      }
    }

    if (missings.length)
      warn(missings + ' does not have unicode in the glyphs dictionary');

    charstrings.sort(function charstrings_sort(a, b) {
      return a.unicode - b.unicode;
    });
    return charstrings;
  },

  getType2Charstrings: function cff_getType2Charstrings(type1Charstrings) {
    var type2Charstrings = [];
    var count = type1Charstrings.length;
    for (var i = 0; i < count; i++) {
      var charstring = type1Charstrings[i].charstring;
      type2Charstrings.push(this.flattenCharstring(charstring.slice(),
                                                   this.commandsMap));
    }
    return type2Charstrings;
  },

  getType2Subrs: function cff_getType2Subrs(type1Subrs) {
    var bias = 0;
    var count = type1Subrs.length;
    if (count < 1240)
      bias = 107;
    else if (count < 33900)
      bias = 1131;
    else
      bias = 32768;

    // Add a bunch of empty subrs to deal with the Type2 bias
    var type2Subrs = [];
    for (var i = 0; i < bias; i++)
      type2Subrs.push([0x0B]);

    for (var i = 0; i < count; i++) {
      var subr = type1Subrs[i];
      if (!subr)
        subr = [0x0B];

      type2Subrs.push(this.flattenCharstring(subr, this.commandsMap));
    }

    return type2Subrs;
  },

  /*
   * Flatten the commands by interpreting the postscript code and replacing
   * every 'callsubr', 'callothersubr' by the real commands.
   */
  commandsMap: {
    'hstem': 1,
    'vstem': 3,
    'vmoveto': 4,
    'rlineto': 5,
    'hlineto': 6,
    'vlineto': 7,
    'rrcurveto': 8,
    'callsubr': 10,
    'return': 11,
    'sub': [12, 11],
    'div': [12, 12],
    'pop': [1, 12, 18],
    'drop' : [12, 18],
    'endchar': 14,
    'rmoveto': 21,
    'hmoveto': 22,
    'vhcurveto': 30,
    'hvcurveto': 31
  },

  flattenCharstring: function flattenCharstring(charstring, map) {
    for (var i = 0; i < charstring.length; i++) {
      var command = charstring[i];
      if (command.charAt) {
        var cmd = map[command];
        assert(cmd, 'Unknow command: ' + command);

        if (IsArray(cmd))
          charstring.splice(i++, 1, cmd[0], cmd[1]);
        else
          charstring[i] = cmd;
      } else {
        // Type1 charstring use a division for number above 32000
        if (command > 32000) {
          var divisor = charstring[i + 1];
          command /= divisor;
          charstring.splice(i, 3, 28, command >> 8, command & 0xff);
        } else {
          charstring.splice(i, 1, 28, command >> 8, command & 0xff);
        }
        i += 2;
      }
    }
    return charstring;
  },

  wrap: function wrap(name, glyphs, charstrings, subrs, properties) {
    var fields = {
      // major version, minor version, header size, offset size
      'header': '\x01\x00\x04\x04',

      'names': this.createCFFIndexHeader([name]),

      'topDict': (function topDict(self) {
        return function() {
          var header = '\x00\x01\x01\x01';
          var dict =
              '\xf8\x1b\x00' + // version
              '\xf8\x1c\x01' + // Notice
              '\xf8\x1d\x02' + // FullName
              '\xf8\x1e\x03' + // FamilyName
              '\xf8\x1f\x04' +  // Weight
              '\x1c\x00\x00\x10'; // Encoding

          var boundingBox = properties.bbox;
          for (var i = 0; i < boundingBox.length; i++)
            dict += self.encodeNumber(boundingBox[i]);
          dict += '\x05'; // FontBBox;

          var offset = fields.header.length +
                       fields.names.length +
                       (header.length + 1) +
                       (dict.length + (4 + 4)) +
                       fields.strings.length +
                       fields.globalSubrs.length;

          // If the offset if over 32767, encodeNumber is going to return
          // 5 bytes to encode the position instead of 3.
          if ((offset + fields.charstrings.length) > 32767) {
            offset += 9;
          } else {
            offset += 7;
          }

          dict += self.encodeNumber(offset) + '\x0f'; // Charset

          offset = offset + (glyphs.length * 2) + 1;
          dict += self.encodeNumber(offset) + '\x11'; // Charstrings

          offset = offset + fields.charstrings.length;
          dict += self.encodeNumber(fields.private.length);
          dict += self.encodeNumber(offset) + '\x12'; // Private

          return header + String.fromCharCode(dict.length + 1) + dict;
        };
      })(this),

      'strings': (function strings(self) {
        var strings = [
          'Version 0.11',         // Version
          'See original notice',  // Notice
          name,                   // FullName
          name,                   // FamilyName
          'Medium'                // Weight
        ];
        return self.createCFFIndexHeader(strings);
      })(this),

      'globalSubrs': this.createCFFIndexHeader([]),

      'charset': (function charset(self) {
        var charsetString = '\x00'; // Encoding

        var count = glyphs.length;
        for (var i = 0; i < count; i++) {
          var index = CFFStrings.indexOf(charstrings[i].glyph);
          // Some characters like asterikmath && circlecopyrt are
          // missing from the original strings, for the moment let's
          // map them to .notdef and see later if it cause any
          // problems
          if (index == -1)
            index = 0;

          charsetString += String.fromCharCode(index >> 8, index & 0xff);
        }
        return charsetString;
      })(this),

      'charstrings': this.createCFFIndexHeader([[0x8B, 0x0E]].concat(glyphs),
                                               true),

      'private': (function(self) {
        var data =
            '\x8b\x14' + // defaultWidth
            '\x8b\x15';  // nominalWidth
        var fieldMap = {
          BlueValues: '\x06',
          OtherBlues: '\x07',
          FamilyBlues: '\x08',
          FamilyOtherBlues: '\x09',
          StemSnapH: '\x0c\x0c',
          StemSnapV: '\x0c\x0d',
          BlueShift: '\x0c\x0a',
          BlueFuzz: '\x0c\x0b',
          BlueScale: '\x0c\x09',
          LanguageGroup: '\x0c\x11',
          ExpansionFactor: '\x0c\x18'
        };
        for (var field in fieldMap) {
          if (!properties.private.hasOwnProperty(field))
            continue;
          var value = properties.private[field];

          if (IsArray(value)) {
            data += self.encodeNumber(value[0]);
            for (var i = 1; i < value.length; i++)
              data += self.encodeNumber(value[i] - value[i - 1]);
          } else {
            data += self.encodeNumber(value);
          }
          data += fieldMap[field];
        }

        data += self.encodeNumber(data.length + 4) + '\x13'; // Subrs offset

        return data;
      })(this),

      'localSubrs': this.createCFFIndexHeader(subrs, true)
    };
    fields.topDict = fields.topDict();


    var cff = [];
    for (var index in fields) {
      var field = fields[index];
      for (var i = 0; i < field.length; i++)
        cff.push(field.charCodeAt(i));
    }

    return cff;
  }
};

var Type2CFF = (function() {
  // TODO: replace parsing code with the Type2Parser in font_utils.js
  function constructor(file, properties) {
    var bytes = file.getBytes();
    this.bytes = bytes;
    this.properties = properties;

    this.data = this.parse();
  }

  constructor.prototype = {
    parse: function cff_parse() {
      var header = this.parseHeader();
      var properties = this.properties;
      var nameIndex = this.parseIndex(header.endPos);

      var dictIndex = this.parseIndex(nameIndex.endPos);
      if (dictIndex.length != 1)
        error('CFF contains more than 1 font');

      var stringIndex = this.parseIndex(dictIndex.endPos);
      var gsubrIndex = this.parseIndex(stringIndex.endPos);

      var strings = this.getStrings(stringIndex);

      var baseDict = this.parseDict(dictIndex.get(0));
      var topDict = this.getTopDict(baseDict, strings);

      var bytes = this.bytes;

      var privateInfo = topDict.Private;
      var privOffset = privateInfo[1], privLength = privateInfo[0];
      var privBytes = bytes.subarray(privOffset, privOffset + privLength);
      baseDict = this.parseDict(privBytes);
      var privDict = this.getPrivDict(baseDict, strings);

      var charStrings = this.parseIndex(topDict.CharStrings);
      var charset = this.parseCharsets(topDict.charset,
                                       charStrings.length, strings);
      var hasSupplement = this.parseEncoding(topDict.Encoding, properties,
                                             strings, charset);

      // The font sanitizer does not support CFF encoding with a
      // supplement, since the encoding is not really use to map
      // between gid to glyph, let's overwrite what is declared in
      // the top dictionary to let the sanitizer think the font use
      // StandardEncoding, that's a lie but that's ok.
      if (hasSupplement)
        bytes[topDict.Encoding] = 0;

      // charstrings contains info about glyphs (one element per glyph
      // containing mappings for {unicode, width})
      var charstrings = this.getCharStrings(charset, charStrings,
                                            privDict, this.properties);

      // create the mapping between charstring and glyph id
      var glyphIds = [];
      for (var i = 0; i < charstrings.length; i++)
        glyphIds.push(charstrings[i].gid);

      this.charstrings = charstrings;
      this.glyphIds = glyphIds;

      var data = [];
      for (var i = 0, ii = bytes.length; i < ii; ++i)
        data.push(bytes[i]);
      return data;
    },

    getCharStrings: function cff_charstrings(charsets, charStrings,
                                             privDict, properties) {
      var defaultWidth = privDict['defaultWidthX'];
      var nominalWidth = privDict['nominalWidthX'];

      var charstrings = [];
      var differences = properties.differences;
      var index = 0;
      for (var i = 1; i < charsets.length; i++) {
        var code = -1;
        var glyph = charsets[i];
        for (var j = 0; j < differences.length; j++) {
          if (differences[j] == glyph) {
            index = j;
            code = differences.indexOf(glyph);
            break;
          }
        }

        var mapping = properties.glyphs[glyph] || {};
        if (code == -1)
          index = code = mapping.unicode || index;

<<<<<<< HEAD
        var width = mapping.width || defaultWidth;
        if (code <= 0x1f || (code >= 127 && code <= 255))
          code += kCmapGlyphOffset;

        properties.glyphs[glyph] = properties.encoding[index] = {
          unicode: code,
          width: width
=======
        if (code <= 0x1f || (code >= 127 && code <= 255))
          code += kCmapGlyphOffset;

        var width = mapping.width;
        properties.glyphs[glyph] = properties.encoding[index] = {
          unicode: code,
          width: IsNum(width) ? width : defaultWidth
>>>>>>> 7df39bb0
        };

        charstrings.push({
          unicode: code,
          width: width,
          gid: i
        });
        index++;
      }

      // sort the array by the unicode value
      charstrings.sort(function(a, b) {return a.unicode - b.unicode});
      return charstrings;
    },

    parseEncoding: function cff_parseencoding(pos, properties, strings,
                                              charset) {
      var encoding = {};
      var bytes = this.bytes;

      function readSupplement() {
        var supplementsCount = bytes[pos++];
        for (var i = 0; i < supplementsCount; i++) {
          var code = bytes[pos++];
          var sid = (bytes[pos++] << 8) + (bytes[pos++] & 0xff);
          encoding[code] = properties.differences.indexOf(strings[sid]);
        }
      }

      if (pos == 0 || pos == 1) {
        var gid = 1;
        var baseEncoding =
          pos ? Encodings.ExpertEncoding : Encodings.StandardEncoding;
        for (var i = 0; i < charset.length; i++) {
          var index = baseEncoding.indexOf(charset[i]);
          if (index != -1)
            encoding[index] = gid++;
        }
      } else {
        var format = bytes[pos++];
        switch (format & 0x7f) {
          case 0:
            var glyphsCount = bytes[pos++];
            for (var i = 1; i <= glyphsCount; i++)
              encoding[bytes[pos++]] = i;

            if (format & 0x80) {
              readSupplement();
              return true;
            }
            break;

          case 1:
            var rangesCount = bytes[pos++];
            var gid = 1;
            for (var i = 0; i < rangesCount; i++) {
              var start = bytes[pos++];
              var count = bytes[pos++];
              for (var j = start; j <= start + count; j++)
                encoding[j] = gid++;
            }

            if (format & 0x80) {
              readSupplement();
              return true;
            }
            break;

          default:
            error('Unknow encoding format: ' + format + ' in CFF');
            break;
        }
      }
      return false;
    },

    parseCharsets: function cff_parsecharsets(pos, length, strings) {
      var bytes = this.bytes;
      var format = bytes[pos++];
      var charset = ['.notdef'];
      // subtract 1 for the .notdef glyph
      length -= 1;

      switch (format) {
        case 0:
          for (var i = 0; i < length; ++i) {
            var id = bytes[pos++];
            id = (id << 8) | bytes[pos++];
            charset.push(strings[id]);
          }
          break;
        case 1:
          while (charset.length <= length) {
            var first = bytes[pos++];
            first = (first << 8) | bytes[pos++];
            var numLeft = bytes[pos++];
            for (var i = 0; i <= numLeft; ++i)
              charset.push(strings[first++]);
          }
          break;
        case 2:
          while (charset.length <= length) {
            var first = bytes[pos++];
            first = (first << 8) | bytes[pos++];
            var numLeft = bytes[pos++];
            numLeft = (numLeft << 8) | bytes[pos++];
            for (var i = 0; i <= numLeft; ++i)
              charset.push(strings[first++]);
          }
          break;
        default:
          error('Unknown charset format');
      }
      return charset;
    },
    getPrivDict: function cff_getprivdict(baseDict, strings) {
      var dict = {};

      // default values
      dict['defaultWidthX'] = 0;
      dict['nominalWidthX'] = 0;

      for (var i = 0, ii = baseDict.length; i < ii; ++i) {
        var pair = baseDict[i];
        var key = pair[0];
        var value = pair[1];
        switch (key) {
          case 20:
            dict['defaultWidthX'] = value[0];
          case 21:
            dict['nominalWidthX'] = value[0];
          default:
            TODO('interpret top dict key: ' + key);
        }
      }
      return dict;
    },
    getTopDict: function cff_gettopdict(baseDict, strings) {
      var dict = {};

      // default values
      dict['Encoding'] = 0;
      dict['charset'] = 0;

      for (var i = 0, ii = baseDict.length; i < ii; ++i) {
        var pair = baseDict[i];
        var key = pair[0];
        var value = pair[1];
        switch (key) {
          case 1:
            dict['Notice'] = strings[value[0]];
            break;
          case 4:
            dict['Weight'] = strings[value[0]];
            break;
          case 3094:
            dict['BaseFontName'] = strings[value[0]];
            break;
          case 5:
            dict['FontBBox'] = value;
            break;
          case 13:
            dict['UniqueID'] = value[0];
            break;
          case 15:
            dict['charset'] = value[0];
            break;
          case 16:
            dict['Encoding'] = value[0];
            break;
          case 17:
            dict['CharStrings'] = value[0];
            break;
          case 18:
            dict['Private'] = value;
            break;
          default:
            TODO('interpret top dict key');
        }
      }
      return dict;
    },
    getStrings: function cff_getstrings(stringIndex) {
      function bytesToString(bytesArr) {
        var s = '';
        for (var i = 0, ii = bytesArr.length; i < ii; ++i)
          s += String.fromCharCode(bytesArr[i]);
        return s;
      }

      var stringArray = [];
      for (var i = 0, ii = CFFStrings.length; i < ii; ++i)
        stringArray.push(CFFStrings[i]);

      for (var i = 0, ii = stringIndex.length; i < ii; ++i)
        stringArray.push(bytesToString(stringIndex.get(i)));

      return stringArray;
    },
    parseHeader: function cff_parseHeader() {
      var bytes = this.bytes;
      var offset = 0;

      while (bytes[offset] != 1)
        ++offset;

      if (offset != 0) {
        warning('cff data is shifted');
        bytes = bytes.subarray(offset);
        this.bytes = bytes;
      }

      return {
        endPos: bytes[2],
        offsetSize: bytes[3]
      };
    },
    parseDict: function cff_parseDict(dict) {
      var pos = 0;

      function parseOperand() {
        var value = dict[pos++];
        if (value === 30) {
          return parseFloatOperand(pos);
        } else if (value === 28) {
          value = dict[pos++];
          value = (value << 8) | dict[pos++];
          return value;
        } else if (value === 29) {
          value = dict[pos++];
          value = (value << 8) | dict[pos++];
          value = (value << 8) | dict[pos++];
          value = (value << 8) | dict[pos++];
          return value;
        } else if (value <= 246) {
          return value - 139;
        } else if (value <= 250) {
          return ((value - 247) * 256) + dict[pos++] + 108;
        } else if (value <= 254) {
          return -((value - 251) * 256) - dict[pos++] - 108;
        } else {
          error('Incorrect byte');
        }
        return -1;
      }

      function parseFloatOperand() {
        var str = '';
        var eof = 15;
        var lookup = ['0', '1', '2', '3', '4', '5', '6', '7', '8',
            '9', '.', 'E', 'E-', null, '-'];
        var length = dict.length;
        while (pos < length) {
          var b = dict[pos++];
          var b1 = b >> 4;
          var b2 = b & 15;

          if (b1 == eof)
            break;
          str += lookup[b1];

          if (b2 == eof)
            break;
          str += lookup[b2];
        }
        return parseFloat(str);
      }

      var operands = [];
      var entries = [];

      var pos = 0;
      var end = dict.length;
      while (pos < end) {
        var b = dict[pos];
        if (b <= 21) {
          if (b === 12) {
            ++pos;
            var b = (b << 8) | dict[pos];
          }
          entries.push([b, operands]);
          operands = [];
          ++pos;
        } else {
          operands.push(parseOperand());
        }
      }
      return entries;
    },
    parseIndex: function cff_parseIndex(pos) {
      var bytes = this.bytes;
      var count = bytes[pos++] << 8 | bytes[pos++];
      var offsets = [];
      var end = pos;

      if (count != 0) {
        var offsetSize = bytes[pos++];
        // add 1 for offset to determine size of last object
        var startPos = pos + ((count + 1) * offsetSize) - 1;

        for (var i = 0, ii = count + 1; i < ii; ++i) {
          var offset = 0;
          for (var j = 0; j < offsetSize; ++j) {
            offset <<= 8;
            offset += bytes[pos++];
          }
          offsets.push(startPos + offset);
        }
        end = offsets[count];
      }

      return {
        get: function index_get(index) {
          if (index >= count)
            return null;

          var start = offsets[index];
          var end = offsets[index + 1];
          return bytes.subarray(start, end);
        },
        length: count,
        endPos: end
      };
    }
  };

  return constructor;
})();<|MERGE_RESOLUTION|>--- conflicted
+++ resolved
@@ -121,57 +121,6 @@
   'Wide Latin': true, 'Windsor': true, 'XITS': true
 };
 
-<<<<<<< HEAD
-var FontMeasure = (function FontMeasure() {
-  var kScalePrecision = 30;
-  var ctx = document.createElement('canvas').getContext('2d');
-  ctx.scale(1 / kScalePrecision, 1);
-
-  var current;
-  var measureCache;
-
-  return {
-    setActive: function fonts_setActive(font, size) {
-      if (current == font) {
-        var sizes = current.sizes;
-        if (!(measureCache = sizes[size]))
-          measureCache = sizes[size] = Object.create(null);
-      } else {
-        measureCache = null;
-      }
-
-      var name = font.loadedName;
-      var bold = font.bold ? 'bold' : 'normal';
-      var italic = font.italic ? 'italic' : 'normal';
-      size *= kScalePrecision;
-      var rule = italic + ' ' + bold + ' ' + size + 'px "' + name + '"';
-      ctx.font = rule;
-      current = font;
-    },
-    measureText: function fonts_measureText(text, encoding, size) {
-      var width;
-      if (measureCache && (width = measureCache[text]))
-        return width;
-
-      try {
-        width = 0.0;
-        for (var i = 0; i < text.length; i++) {
-          var charWidth = encoding[text.charCodeAt(i)].width;
-          width += parseFloat(charWidth);
-        }
-        width = width * size / 1000;
-      } catch(e) {
-        width = ctx.measureText(text).width / kScalePrecision;
-      }
-      if (measureCache)
-        measureCache[text] = width;
-      return width;
-    }
-  };
-})();
-
-=======
->>>>>>> 7df39bb0
 var FontLoader = {
   listeningForFontLoad: false,
 
@@ -489,11 +438,7 @@
 
       // Use 'name' instead of 'fontName' here because the original
       // name ArialBlack for example will be replaced by Helvetica.
-<<<<<<< HEAD
-      this.black = (name.indexOf("Black") != -1)
-=======
       this.black = (name.search(/Black/g) != -1);
->>>>>>> 7df39bb0
 
       this.defaultWidth = properties.defaultWidth;
       this.loadedName = fontName.split('-')[0];
@@ -1043,13 +988,9 @@
                 deltas.push(index);
 
                 var unicode = j + kCmapGlyphOffset;
-<<<<<<< HEAD
-                encoding[j].unicode = unicode;
-=======
                 var mapping = encoding[j] || {};
                 mapping.unicode = unicode;
                 encoding[j] = mapping;
->>>>>>> 7df39bb0
                 glyphs.push({ unicode: unicode });
               }
             }
@@ -1114,19 +1055,6 @@
         }
       };
 
-<<<<<<< HEAD
-            var denseRange = ranges[0];
-            var start = denseRange[0];
-            var end = denseRange[1];
-            var index = firstCode;
-            for (var j = start; j <= end; j++) {
-              var code = j - firstCode - 1;
-              var mapping = encoding[index + 1] || {};
-              mapping.unicode = glyphs[code].unicode;
-              encoding[index++] = mapping;
-            }
-            return cmap.data = createCMapTable(glyphs);
-=======
       function sanitizeGlyphLocations(loca, glyf, numGlyphs,
                                       isGlyphLocationsLong) {
         var itemSize, itemDecode, itemEncode;
@@ -1166,7 +1094,6 @@
             itemEncode(locaData, pos,
               itemDecode(locaData, pos) - firstOffset);
             pos += itemSize;
->>>>>>> 7df39bb0
           }
         }
       }
@@ -1278,22 +1205,6 @@
           tables.push(cmap);
         }
 
-<<<<<<< HEAD
-        var encoding = properties.encoding;
-        if (!encoding[0]) {
-          // the font is directly characters to glyphs with no encoding
-          // so create an identity encoding
-          for (i = 0; i < numGlyphs; i++)
-            encoding[i] = { unicode: i + kCmapGlyphOffset };
-        } else {
-          for (var code in encoding)
-            encoding[code].unicode += kCmapGlyphOffset;
-        }
-
-        var glyphs = [];
-        for (var i = 1; i < numGlyphs; i++)
-          glyphs.push({ unicode: i + kCmapGlyphOffset });
-=======
         var encoding = properties.encoding, i;
         if (!encoding[0]) {
           // the font is directly characters to glyphs with no encoding
@@ -1324,7 +1235,6 @@
               i + kCmapGlyphOffset : i
           });
         }
->>>>>>> 7df39bb0
         cmap.data = createCMapTable(glyphs);
       } else {
         replaceCMapTable(cmap, font, properties);
@@ -1550,10 +1460,6 @@
                                        // loop should never end on the last byte
         for (var i = 0; i < length; i++) {
           var charcode = int16([chars.charCodeAt(i++), chars.charCodeAt(i)]);
-<<<<<<< HEAD
-          var unicode = encoding[charcode].unicode;
-          str += String.fromCharCode(unicode);
-=======
           var glyph = encoding[charcode];
           if ('undefined' == typeof(glyph)) {
             warn('Unencoded charcode ' + charcode);
@@ -1566,24 +1472,11 @@
           // placing null after each word break charcode (ASCII SPACE)
           if (charcode == 0x20)
             glyphs.push(null);
->>>>>>> 7df39bb0
         }
       }
       else {
         for (var i = 0; i < chars.length; ++i) {
           var charcode = chars.charCodeAt(i);
-<<<<<<< HEAD
-          var unicode = encoding[charcode].unicode;
-          if ('undefined' == typeof(unicode)) {
-            warn('Unencoded charcode ' + charcode);
-            unicode = charcode;
-          }
-
-          // Handle surrogate pairs
-          if (unicode > 0xFFFF) {
-            str += String.fromCharCode(unicode & 0xFFFF);
-            unicode >>= 16;
-=======
           var glyph = encoding[charcode];
           if ('undefined' == typeof(glyph)) {
             warn('Unencoded charcode ' + charcode);
@@ -1591,7 +1484,6 @@
               unicode: charcode,
               width: this.defaultWidth
             };
->>>>>>> 7df39bb0
           }
           glyphs.push(glyph);
           if (charcode == 0x20)
@@ -2048,15 +1940,10 @@
                 var glyph = getToken();
 
                 if ('undefined' == typeof(properties.differences[index])) {
-<<<<<<< HEAD
-                  var mapping = { unicode: GlyphsUnicode[glyph] || j };
-                  properties.glyphs[glyph] = properties.encoding[index] = mapping;
-=======
                   var mapping = properties.encoding[index] || {};
                   mapping.unicode = GlyphsUnicode[glyph] || index;
                   properties.glyphs[glyph] = properties.encoding[index] =
                                              mapping;
->>>>>>> 7df39bb0
                 }
                 getToken(); // read the in 'put'
               }
@@ -2567,15 +2454,6 @@
         if (code == -1)
           index = code = mapping.unicode || index;
 
-<<<<<<< HEAD
-        var width = mapping.width || defaultWidth;
-        if (code <= 0x1f || (code >= 127 && code <= 255))
-          code += kCmapGlyphOffset;
-
-        properties.glyphs[glyph] = properties.encoding[index] = {
-          unicode: code,
-          width: width
-=======
         if (code <= 0x1f || (code >= 127 && code <= 255))
           code += kCmapGlyphOffset;
 
@@ -2583,7 +2461,6 @@
         properties.glyphs[glyph] = properties.encoding[index] = {
           unicode: code,
           width: IsNum(width) ? width : defaultWidth
->>>>>>> 7df39bb0
         };
 
         charstrings.push({
